--- conflicted
+++ resolved
@@ -172,13 +172,7 @@
   {
    "cell_type": "code",
    "execution_count": null,
-<<<<<<< HEAD
    "metadata": {},
-=======
-   "metadata": {
-    "scrolled": false
-   },
->>>>>>> 8dbae506
    "outputs": [],
    "source": [
     "mystring = '''\\\n",
