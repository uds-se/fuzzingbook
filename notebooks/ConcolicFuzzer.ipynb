{
 "cells": [
  {
   "cell_type": "markdown",
   "metadata": {},
   "source": [
    "# Concolic Fuzzing\n",
    "\n",
    "In the [chapter on information flow](InformationFlow.ipynb), we have seen how one can use dynamic taints to produce more intelligent test cases than simply looking for program crashes. We have also seen how one can use the taints to update the grammar, and hence focus more on the dangerous methods. "
   ]
  },
  {
   "cell_type": "markdown",
   "metadata": {},
   "source": [
    "While taints are helpful, uninterpreted strings is only one of the attack vectors. Can we say anything more about the properties of variables at any point in the execution? For example, can we say for sure that a function will always receive the buffers with the correct length?"
   ]
  },
  {
   "cell_type": "markdown",
   "metadata": {},
   "source": [
    " _Concolic execution_ offers a solution here. The idea of _concolic execution_ over a function is as follows: We start with a sample input for the function, and execute the function under trace. At each point the execution passes through a conditional, we _save the conditional encountered_ in the form of _relations between symbolic variables._ Here, a _symbolic variable_ can be thought of as a sort of placeholder for the real variable, sort of like the x in solving for x in Algebra. The symbolic variables can be used to specify relations without actually solving them."
   ]
  },
  {
   "cell_type": "markdown",
   "metadata": {},
   "source": [
    "With concolic execution, one can collect the constraints that an execution path encounters, and use it to answer questions about the program behavior at any point we prefer along the program execution path. We can further use concolic execution to enhance fuzzing."
   ]
  },
  {
   "cell_type": "markdown",
   "metadata": {},
   "source": [
    "In this chapter, we explore in depth how to execute a Python function concolically, and how concolic execution can be used to enhance fuzzing."
   ]
  },
  {
   "cell_type": "code",
   "execution_count": null,
   "metadata": {},
   "outputs": [],
   "source": [
    "from bookutils import YouTubeVideo\n",
    "YouTubeVideo('5jBfa1njy18')"
   ]
  },
  {
   "cell_type": "markdown",
   "metadata": {
    "button": false,
    "new_sheet": false,
    "run_control": {
     "read_only": false
    }
   },
   "source": [
    "**Prerequisites**\n",
    "\n",
    "* You should have read the [chapter on coverage](Coverage.ipynb).\n",
    "* You should have read the [chapter on information flow](InformationFlow.ipynb).\n",
    "* A familiarity with the basic idea of [SMT solvers](https://en.wikipedia.org/wiki/Satisfiability_modulo_theories) would be useful."
   ]
  },
  {
   "cell_type": "code",
   "execution_count": null,
   "metadata": {},
   "outputs": [],
   "source": [
    "import bookutils"
   ]
  },
  {
   "cell_type": "code",
   "execution_count": null,
   "metadata": {},
   "outputs": [],
   "source": [
    "from typing import List, Callable, Dict, Tuple"
   ]
  },
  {
   "cell_type": "markdown",
   "metadata": {
    "slideshow": {
     "slide_type": "skip"
    }
   },
   "source": [
    "## Synopsis\n",
    "<!-- Automatically generated. Do not edit. -->\n",
    "\n",
    "To [use the code provided in this chapter](Importing.ipynb), write\n",
    "\n",
    "```python\n",
    ">>> from fuzzingbook.ConcolicFuzzer import <identifier>\n",
    "```\n",
    "\n",
    "and then make use of the following features.\n",
    "\n",
    "\n",
    "This chapter defines two main classes: `SimpleConcolicFuzzer` and `ConcolicGrammarFuzzer`. The `SimpleConcolicFuzzer` first uses a sample input to collect predicates encountered. The fuzzer then negates random predicates to generate new input constraints. These, when solved, produce inputs that explore paths that are close to the original path. It can be used as follows.\n",
    "\n",
    "We first obtain the constraints using `ConcolicTracer`.\n",
    "\n",
    "```python\n",
    ">>> with ConcolicTracer() as _:\n",
    ">>>     _[cgi_decode]('a%20d')\n",
    "```\n",
    "These constraints are added to the concolic fuzzer as follows:\n",
    "\n",
    "```python\n",
    ">>> scf = SimpleConcolicFuzzer()\n",
    ">>> scf.add_trace(_, 'a%20d')\n",
    "```\n",
    "The concolic fuzzer then uses the constraints added to guide its fuzzing as follows:\n",
    "\n",
    "```python\n",
    ">>> scf = SimpleConcolicFuzzer()\n",
    ">>> for i in range(10):\n",
    ">>>     v = scf.fuzz()\n",
    ">>>     if v is None:\n",
    ">>>         break\n",
    ">>>     print(repr(v))\n",
    ">>>     with ExpectError():\n",
    ">>>         with ConcolicTracer() as _:\n",
    ">>>             _[cgi_decode](v)\n",
    ">>>     scf.add_trace(_, v)\n",
    "' '\n",
    "'%\\\\x00'\n",
    "'%\\\\x008\\\\x00'\n",
    "'%\\\\x00f\\\\x00'\n",
    "\n",
    "Traceback (most recent call last):\n",
    "  File \"<ipython-input-287-2a3454213b54>\", line 9, in <module>\n",
    "    _[cgi_decode](v)\n",
    "  File \"<ipython-input-33-635d2b1b13c2>\", line 3, in __call__\n",
    "    self.result = self.fn(*self.concolic(args))\n",
    "  File \"<ipython-input-241-630ee123bed8>\", line 42, in cgi_decode\n",
    "    raise ValueError(\"Invalid encoding\")\n",
    "ValueError: Invalid encoding (expected)\n",
    "Traceback (most recent call last):\n",
    "  File \"<ipython-input-287-2a3454213b54>\", line 9, in <module>\n",
    "    _[cgi_decode](v)\n",
    "  File \"<ipython-input-33-635d2b1b13c2>\", line 3, in __call__\n",
    "    self.result = self.fn(*self.concolic(args))\n",
    "  File \"<ipython-input-241-630ee123bed8>\", line 42, in cgi_decode\n",
    "    raise ValueError(\"Invalid encoding\")\n",
    "ValueError: Invalid encoding (expected)\n",
    "Traceback (most recent call last):\n",
    "  File \"<ipython-input-287-2a3454213b54>\", line 9, in <module>\n",
    "    _[cgi_decode](v)\n",
    "  File \"<ipython-input-33-635d2b1b13c2>\", line 3, in __call__\n",
    "    self.result = self.fn(*self.concolic(args))\n",
    "  File \"<ipython-input-241-630ee123bed8>\", line 42, in cgi_decode\n",
    "    raise ValueError(\"Invalid encoding\")\n",
    "ValueError: Invalid encoding (expected)\n",
    "\n",
    "'%\\\\x008\\\\x00'\n",
    "'%b\\\\x00'\n",
    "'+\\\\x00'\n",
    "\n",
    "Traceback (most recent call last):\n",
    "  File \"<ipython-input-287-2a3454213b54>\", line 9, in <module>\n",
    "    _[cgi_decode](v)\n",
    "  File \"<ipython-input-33-635d2b1b13c2>\", line 3, in __call__\n",
    "    self.result = self.fn(*self.concolic(args))\n",
    "  File \"<ipython-input-241-630ee123bed8>\", line 42, in cgi_decode\n",
    "    raise ValueError(\"Invalid encoding\")\n",
    "ValueError: Invalid encoding (expected)\n",
    "Traceback (most recent call last):\n",
    "  File \"<ipython-input-287-2a3454213b54>\", line 9, in <module>\n",
    "    _[cgi_decode](v)\n",
    "  File \"<ipython-input-33-635d2b1b13c2>\", line 3, in __call__\n",
    "    self.result = self.fn(*self.concolic(args))\n",
    "  File \"<ipython-input-241-630ee123bed8>\", line 42, in cgi_decode\n",
    "    raise ValueError(\"Invalid encoding\")\n",
    "ValueError: Invalid encoding (expected)\n",
    "\n",
    "'%b7\\\\x00'\n",
    "'%1\\\\x00'\n",
    "'%4\\\\x00'\n",
    "\n",
    "Traceback (most recent call last):\n",
    "  File \"<ipython-input-287-2a3454213b54>\", line 9, in <module>\n",
    "    _[cgi_decode](v)\n",
    "  File \"<ipython-input-33-635d2b1b13c2>\", line 3, in __call__\n",
    "    self.result = self.fn(*self.concolic(args))\n",
    "  File \"<ipython-input-241-630ee123bed8>\", line 39, in cgi_decode\n",
    "    raise ValueError(\"Invalid encoding\")\n",
    "ValueError: Invalid encoding (expected)\n",
    "Traceback (most recent call last):\n",
    "  File \"<ipython-input-287-2a3454213b54>\", line 9, in <module>\n",
    "    _[cgi_decode](v)\n",
    "  File \"<ipython-input-33-635d2b1b13c2>\", line 3, in __call__\n",
    "    self.result = self.fn(*self.concolic(args))\n",
    "  File \"<ipython-input-241-630ee123bed8>\", line 42, in cgi_decode\n",
    "    raise ValueError(\"Invalid encoding\")\n",
    "ValueError: Invalid encoding (expected)\n",
    "Traceback (most recent call last):\n",
    "  File \"<ipython-input-287-2a3454213b54>\", line 9, in <module>\n",
    "    _[cgi_decode](v)\n",
    "  File \"<ipython-input-33-635d2b1b13c2>\", line 3, in __call__\n",
    "    self.result = self.fn(*self.concolic(args))\n",
    "  File \"<ipython-input-241-630ee123bed8>\", line 42, in cgi_decode\n",
    "    raise ValueError(\"Invalid encoding\")\n",
    "ValueError: Invalid encoding (expected)\n",
    "\n",
    "```\n",
    "The `SimpleConcolicFuzzer` simply explores all paths near the original path traversed by the sample input. It uses a simple mechanism to explore the paths that are near the paths that it knows about, and other than code paths, knows nothing about the input.\n",
    "The `ConcolicGrammarFuzzer` on the other hand, knows about the input grammar, and can collect feedback from the subject under fuzzing. It can lift some of the constraints encountered to the grammar, enabling deeper fuzzing. It is used as follows:\n",
    "\n",
    "```python\n",
    ">>> from InformationFlow import INVENTORY_GRAMMAR, SQLException\n",
    ">>> cgf = ConcolicGrammarFuzzer(INVENTORY_GRAMMAR)\n",
    ">>> cgf.prune_tokens(prune_tokens)\n",
    ">>> for i in range(10):\n",
    ">>>     query = cgf.fuzz()\n",
    ">>>     print(query)\n",
    ">>>     with ConcolicTracer() as _:\n",
    ">>>         with ExpectError():\n",
    ">>>             try:\n",
    ">>>                 res = _[db_select](query)\n",
    ">>>                 print(repr(res))\n",
    ">>>             except SQLException as e:\n",
    ">>>                 print(e)\n",
    ">>>         cgf.update_grammar(_)\n",
    ">>>         print()\n",
    "update R7 set J91=X8 where k*Z<c-p*e\n",
    "Table ('R7') was not found\n",
    "\n",
    "insert into qS2TWV (j) values ('w$w')\n",
    "Table ('qS2TWV') was not found\n",
    "\n",
    "delete from months where F*m*_*B/N<g+M(a)-o-_\n",
    "Invalid WHERE ('F*m*_*B/N<g+M(a)-o-_')\n",
    "\n",
    "update e set e=:2A where 8.5!=-3\n",
    "Table ('e') was not found\n",
    "\n",
    "delete from f28Z1 where R(-7.6)>Is3e(24)>M(C==b,l,E)*(23)\n",
    "Table ('f28Z1') was not found\n",
    "\n",
    "update fO8 set h=v,n=h,o=J where Z==((A))\n",
    "Table ('fO8') was not found\n",
    "\n",
    "update vehicles set X=k01Pd where (((V81)))!=92.1\n",
    "Column ('X') was not found\n",
    "\n",
    "select hI64i-wJ>B(WK5,m) from g where 6.0>84\n",
    "Table ('g') was not found\n",
    "\n",
    "delete from f9l where B68(F)!=.*Q-P\n",
    "Table ('f9l') was not found\n",
    "\n",
    "select c/A!=Q==L==6,EIO(u<c,o,T) from bGs4\n",
    "Table ('bGs4') was not found\n",
    "\n",
    "\n",
    "```\n"
   ]
  },
  {
   "cell_type": "markdown",
   "metadata": {
    "toc-hr-collapsed": false
   },
   "source": [
    "## Tracking Constraints"
   ]
  },
  {
   "cell_type": "markdown",
   "metadata": {},
   "source": [
    "In the chapter on [information flow](InformationFlow), we have seen how dynamic taints can be used to direct fuzzing by indicating which part of input reached interesting places. However, dynamic taint tracking is limited in the information that it can propagate. For example, we might want to explore what happens when certain properties of the input changes."
   ]
  },
  {
   "cell_type": "markdown",
   "metadata": {},
   "source": [
    "For example, say we have a function `factorial()` that returns the *factorial value* of its input."
   ]
  },
  {
   "cell_type": "code",
   "execution_count": null,
   "metadata": {},
   "outputs": [],
   "source": [
    "def factorial(n):\n",
    "    if n < 0:\n",
    "        return None\n",
    "\n",
    "    if n == 0:\n",
    "        return 1\n",
    "\n",
    "    if n == 1:\n",
    "        return 1\n",
    "\n",
    "    v = 1\n",
    "    while n != 0:\n",
    "        v = v * n\n",
    "        n = n - 1\n",
    "\n",
    "    return v"
   ]
  },
  {
   "cell_type": "markdown",
   "metadata": {},
   "source": [
    "We exercise the function with a value of `5`."
   ]
  },
  {
   "cell_type": "code",
   "execution_count": null,
   "metadata": {},
   "outputs": [],
   "source": [
    "factorial(5)"
   ]
  },
  {
   "cell_type": "markdown",
   "metadata": {},
   "source": [
    "Is this sufficient to explore all the features of the function? How do we know? One way to verify that we have explored all features is to look at the _coverage obtained_. First we need to extend the `Coverage` class from the [chapter on coverage](Coverage.ipynb) to provide us with coverage arcs."
   ]
  },
  {
   "cell_type": "code",
   "execution_count": null,
   "metadata": {},
   "outputs": [],
   "source": [
    "from Coverage import Coverage"
   ]
  },
  {
   "cell_type": "code",
   "execution_count": null,
   "metadata": {},
   "outputs": [],
   "source": [
    "import inspect"
   ]
  },
  {
   "cell_type": "code",
   "execution_count": null,
   "metadata": {},
   "outputs": [],
   "source": [
    "class ArcCoverage(Coverage):\n",
    "    def traceit(self, frame, event, args):\n",
    "        if event != 'return':\n",
    "            f = inspect.getframeinfo(frame)\n",
    "            self._trace.append((f.function, f.lineno))\n",
    "        return self.traceit\n",
    "\n",
    "    def arcs(self):\n",
    "        t = [i for f, i in self._trace]\n",
    "        return list(zip(t, t[1:]))"
   ]
  },
  {
   "cell_type": "markdown",
   "metadata": {},
   "source": [
    "Next, we use the `Tracer` to obtain the coverage arcs."
   ]
  },
  {
   "cell_type": "code",
   "execution_count": null,
   "metadata": {},
   "outputs": [],
   "source": [
    "with ArcCoverage() as cov:\n",
    "    factorial(5)"
   ]
  },
  {
   "cell_type": "markdown",
   "metadata": {},
   "source": [
    "We can now use the coverage arcs to visualize the coverage obtained."
   ]
  },
  {
   "cell_type": "code",
   "execution_count": null,
   "metadata": {},
   "outputs": [],
   "source": [
    "from ControlFlow import to_graph, gen_cfg"
   ]
  },
  {
   "cell_type": "code",
   "execution_count": null,
   "metadata": {},
   "outputs": [],
   "source": [
    "to_graph(gen_cfg(inspect.getsource(factorial)), arcs=cov.arcs())"
   ]
  },
  {
   "cell_type": "markdown",
   "metadata": {},
   "source": [
    "We see that the path `[1, 2, 5, 8, 11, 12, 13, 14]` is covered (green) but sub-paths such as  `[2, 3]`,  `[5, 6]` and `[8, 9]` are unexplored (red). What we need is the ability to generate inputs such that the `True` branch is taken at `2`. How do we do that?"
   ]
  },
  {
   "cell_type": "markdown",
   "metadata": {
    "toc-hr-collapsed": false
   },
   "source": [
    "## Concolic Execution\n",
    "\n",
    "One way to cover additional branches is to look at the execution path being taken, and collect the _conditional constraints_ that the path encounters. Then we can try to produce inputs that lead us to taking the non-traversed path."
   ]
  },
  {
   "cell_type": "markdown",
   "metadata": {},
   "source": [
    "First, let us step through the function."
   ]
  },
  {
   "cell_type": "code",
   "execution_count": null,
   "metadata": {},
   "outputs": [],
   "source": [
    "lines = [i[1] for i in cov._trace if i[0] == 'factorial']\n",
    "src = {i + 1: s for i, s in enumerate(\n",
    "    inspect.getsource(factorial).split('\\n'))}"
   ]
  },
  {
   "cell_type": "markdown",
   "metadata": {},
   "source": [
    "* The line (1) is simply the entry point of the function. We know that the input is `n`, which is an integer."
   ]
  },
  {
   "cell_type": "code",
   "execution_count": null,
   "metadata": {},
   "outputs": [],
   "source": [
    "src[1]"
   ]
  },
  {
   "cell_type": "markdown",
   "metadata": {},
   "source": [
    "* The line (2) is a predicate `n < 0`. Since the next line taken is line (5), we know that at this point in the execution path, the predicate was `false`."
   ]
  },
  {
   "cell_type": "code",
   "execution_count": null,
   "metadata": {},
   "outputs": [],
   "source": [
    "src[2], src[3], src[4], src[5]"
   ]
  },
  {
   "cell_type": "markdown",
   "metadata": {},
   "source": [
    "We notice that this is one of the predicates where the `true` branch was not taken. How do we generate a value that takes the `true` branch here? One way is to use symbolic variables to represent the input, encode the constraint, and use an *SMT Solver* to solve the negation of the constraint."
   ]
  },
  {
   "cell_type": "markdown",
   "metadata": {},
   "source": [
    "As we mentioned in the introduction to the chapter, a symbolic variable can be thought of as a sort of placeholder for the real variable, sort of like the `x` in solving for `x` in Algebra. These variables can be used to encode constraints placed on the variables in the program. We identify what constraints the variable is supposed to obey, and finally produce a value that obeys all constraints imposed."
   ]
  },
  {
   "cell_type": "markdown",
   "metadata": {},
   "source": [
    "## Solving Constraints"
   ]
  },
  {
   "cell_type": "markdown",
   "metadata": {},
   "source": [
    "To solve these constraints, one can use a _Satisfiability Modulo Theories_ (SMT) solver. An SMT solver is built on top of a _SATISFIABILITY_ (SAT) solver. A SAT solver is being used to check whether boolean formulas in first order logic (e.g `(a | b ) & (~a | ~b)`) can be satisfied using any assignments for the variables (e.g `a = true, b = false`). An SMT solver extends these SAT solvers to specific background theories -- for example, _theory of integers_, or _theory of strings_. That is, given a string constraint expressed as a formula with string variables (e.g `h + t == 'hello,world'`), an SMT solver that understands _theory of strings_ can be used to check if that constraint can be satisfied, and if satisfiable, provide an instantiation of concrete values for the variables used in the formula (e.g `h = 'hello,', t = 'world'`)."
   ]
  },
  {
   "cell_type": "markdown",
   "metadata": {},
   "source": [
    "We use the SMT solver Z3 in this chapter."
   ]
  },
  {
   "cell_type": "code",
   "execution_count": null,
   "metadata": {},
   "outputs": [],
   "source": [
    "import z3  # type: ignore"
   ]
  },
  {
   "cell_type": "code",
   "execution_count": null,
   "metadata": {},
   "outputs": [],
   "source": [
    "z3_ver = z3.get_version()"
   ]
  },
  {
   "cell_type": "code",
   "execution_count": null,
   "metadata": {},
   "outputs": [],
   "source": [
    "print(z3_ver)"
   ]
  },
  {
   "cell_type": "code",
   "execution_count": null,
   "metadata": {},
   "outputs": [],
   "source": [
    "assert z3_ver >= (4, 8, 6, 0), \"Please check z3 version (current: %s)\" % z3_ver\n",
    "assert z3_ver <= (4, 8, 10, 0), \"Please check z3 version (current: %s)\" % z3_ver"
   ]
  },
  {
   "cell_type": "markdown",
   "metadata": {},
   "source": [
    "Let us set up Z3 first. To ensure that the string constraints we use in this chapter are successfully evaluated, we need to specify the `z3str3` solver. Further, we set the timeout for Z3 computations to 30 seconds."
   ]
  },
  {
   "cell_type": "code",
   "execution_count": null,
   "metadata": {},
   "outputs": [],
   "source": [
    "z3.set_option('smt.string_solver', 'z3str3')\n",
    "z3.set_option('timeout', 30 * 1000)  # milliseconds"
   ]
  },
  {
   "cell_type": "markdown",
   "metadata": {},
   "source": [
    "To encode constraints, we need symbolic variables. Here, we make `zn` a placeholder for the Z3 symbolic integer variable `n`."
   ]
  },
  {
   "cell_type": "code",
   "execution_count": null,
   "metadata": {},
   "outputs": [],
   "source": [
    "zn = z3.Int('n')"
   ]
  },
  {
   "cell_type": "markdown",
   "metadata": {},
   "source": [
    "Remember the constraint `(n < 0)` from line 2 in `factorial()`? We can now encode the constraint as follows. "
   ]
  },
  {
   "cell_type": "code",
   "execution_count": null,
   "metadata": {},
   "outputs": [],
   "source": [
    "zn < 0"
   ]
  },
  {
   "cell_type": "markdown",
   "metadata": {},
   "source": [
    "We previously traced `factorial(5)`. We saw that with input `5`, the execution took the `else` branch on the predicate `n < 0`. We can express this observation as follows."
   ]
  },
  {
   "cell_type": "code",
   "execution_count": null,
   "metadata": {},
   "outputs": [],
   "source": [
    "z3.Not(zn < 0)"
   ]
  },
  {
   "cell_type": "markdown",
   "metadata": {},
   "source": [
    "Let us now solve constraints. The `z3.solve()` method checks if the constraints are satisfiable; if they are, it also provides values for variables such that the constraints are satisfied. For example, we can ask Z3 for an input that will take the `else` branch as follows:"
   ]
  },
  {
   "cell_type": "code",
   "execution_count": null,
   "metadata": {},
   "outputs": [],
   "source": [
    "z3.solve(z3.Not(zn < 0))"
   ]
  },
  {
   "cell_type": "markdown",
   "metadata": {},
   "source": [
    "This is *a solution* (albeit a trivial one). SMT solvers can be used to solve much harder problems. For example, here is how one can solve a quadratic equation."
   ]
  },
  {
   "cell_type": "code",
   "execution_count": null,
   "metadata": {},
   "outputs": [],
   "source": [
    "x = z3.Real('x')\n",
    "eqn = (2 * x**2 - 11 * x + 5 == 0)\n",
    "z3.solve(eqn)"
   ]
  },
  {
   "cell_type": "markdown",
   "metadata": {},
   "source": [
    "Again, this is _one solution_. We can ask z3 to give us another solution as follows."
   ]
  },
  {
   "cell_type": "code",
   "execution_count": null,
   "metadata": {},
   "outputs": [],
   "source": [
    "z3.solve(x != 5, eqn)"
   ]
  },
  {
   "cell_type": "markdown",
   "metadata": {},
   "source": [
    "Indeed, both `x = 5` and `x = 1/2` are solutions to the quadratic equation $ 2x^2 -11x + 5 = 0 $"
   ]
  },
  {
   "cell_type": "markdown",
   "metadata": {},
   "source": [
    "Similarly, we can ask *Z3* for an input that satisfies the constraint encoded in line 2 of `factorial()` so that we take the `if` branch."
   ]
  },
  {
   "cell_type": "code",
   "execution_count": null,
   "metadata": {},
   "outputs": [],
   "source": [
    "z3.solve(zn < 0)"
   ]
  },
  {
   "cell_type": "markdown",
   "metadata": {},
   "source": [
    "That is, if one uses `-1` as an input to `factorial()`, it is guaranteed to take the `if` branch in line 2 during execution."
   ]
  },
  {
   "cell_type": "markdown",
   "metadata": {},
   "source": [
    "Let us try using that with our coverage. Here, the `-1` is the solution from above."
   ]
  },
  {
   "cell_type": "code",
   "execution_count": null,
   "metadata": {},
   "outputs": [],
   "source": [
    "with cov as cov:\n",
    "    factorial(-1)"
   ]
  },
  {
   "cell_type": "code",
   "execution_count": null,
   "metadata": {},
   "outputs": [],
   "source": [
    "to_graph(gen_cfg(inspect.getsource(factorial)), arcs=cov.arcs())"
   ]
  },
  {
   "cell_type": "markdown",
   "metadata": {},
   "source": [
    "Ok, so we have managed to cover a little more of the graph. Let us continue with our original input of `factorial(5)`:\n",
    "* In line (5) we encounter a new predicate `n == 0`, for which we again took the false branch."
   ]
  },
  {
   "cell_type": "code",
   "execution_count": null,
   "metadata": {},
   "outputs": [],
   "source": [
    "src[5]"
   ]
  },
  {
   "cell_type": "markdown",
   "metadata": {},
   "source": [
    "The predicates required, to follow the path until this point are as follows."
   ]
  },
  {
   "cell_type": "code",
   "execution_count": null,
   "metadata": {},
   "outputs": [],
   "source": [
    "predicates = [z3.Not(zn < 0), z3.Not(zn == 0)]"
   ]
  },
  {
   "cell_type": "markdown",
   "metadata": {},
   "source": [
    "* If we continue to line (8), we encounter another predicate, for which again, we took the `false` branch"
   ]
  },
  {
   "cell_type": "code",
   "execution_count": null,
   "metadata": {},
   "outputs": [],
   "source": [
    "src[8]"
   ]
  },
  {
   "cell_type": "markdown",
   "metadata": {},
   "source": [
    "The predicates encountered so far are as follows"
   ]
  },
  {
   "cell_type": "code",
   "execution_count": null,
   "metadata": {},
   "outputs": [],
   "source": [
    "predicates = [z3.Not(zn < 0), z3.Not(zn == 0), z3.Not(zn == 1)]"
   ]
  },
  {
   "cell_type": "markdown",
   "metadata": {},
   "source": [
    "To take the branch at (6), we essentially have to obey the predicates until that point, but invert the last predicate."
   ]
  },
  {
   "cell_type": "code",
   "execution_count": null,
   "metadata": {},
   "outputs": [],
   "source": [
    "last = len(predicates) - 1\n",
    "z3.solve(predicates[0:-1] + [z3.Not(predicates[-1])])"
   ]
  },
  {
   "cell_type": "markdown",
   "metadata": {},
   "source": [
    "What we are doing here is tracing the execution corresponding to a particular input `factorial(5)`, using concrete values, and along with it, keeping *symbolic shadow variables* that enable us to capture the constraints. As we mentioned in the introduction, this particular method of execution where one tracks concrete  execution using symbolic variables is called *Concolic Execution*.\n",
    "\n",
    "How do we automate this process? One method is to use a similar infrastructure as that of the chapter on [information flow](InformationFlow.ipynb), and use the Python inheritance to create _symbolic proxy objects_ that can track the concrete execution."
   ]
  },
  {
   "cell_type": "markdown",
   "metadata": {
    "tags": [],
    "toc-nb-collapsed": true
   },
   "source": [
    "## A Concolic Tracer\n",
    "\n",
    "Let us now define a class to _collect_ symbolic variables and path conditions during an execution. The idea is to have a `ConcolicTracer` class that is invoked in a `with` block. To execute a function while tracing its path conditions, we need to _transform_ its arguments, which we do by invoking functions through a `[]` item access.\n",
    "\n",
    "This is a typical usage of a `ConcolicTracer`:\n",
    "\n",
    "```python\n",
    "with ConcolicTracer as _:\n",
    "    _.[function](args, ...)\n",
    "```\n",
    "\n",
    "After execution, we can access the symbolic variables in the `decls` attribute:\n",
    "\n",
    "```python\n",
    "_.decls\n",
    "```\n",
    "\n",
    "whereas the `path` attribute lists the precondition paths encountered:\n",
    "\n",
    "```python\n",
    "_.path\n",
    "```\n",
    "\n",
    "The `context` attribute contains a pair of declarations and paths:\n",
    "\n",
    "```python\n",
    "_.context\n",
    "```\n",
    "\n",
    "If you read this for the first time, skip the implementation and head right to the examples."
   ]
  },
  {
   "cell_type": "markdown",
   "metadata": {
    "tags": []
   },
   "source": [
    "### Excursion: Implementing ConcolicTracer"
   ]
  },
  {
   "cell_type": "markdown",
   "metadata": {},
   "source": [
    "Let us now implement `ConcolicTracer`\n",
    " constructor of a  accepts a single `context` argument which contains the declarations for the symbolic variables seen so far, and path conditions seen so far. We only need this in case of nested contexts."
   ]
  },
  {
   "cell_type": "code",
   "execution_count": null,
   "metadata": {},
   "outputs": [],
   "source": [
    "class ConcolicTracer:\n",
    "    \"\"\"Trace function execution, tracking variables and path conditions\"\"\"\n",
    "\n",
    "    def __init__(self, context=None):\n",
    "        \"\"\"Constructor.\"\"\"\n",
    "        self.context = context if context is not None else ({}, [])\n",
    "        self.decls, self.path = self.context"
   ]
  },
  {
   "cell_type": "markdown",
   "metadata": {},
   "source": [
    "We add the enter and exit methods for the `with` block."
   ]
  },
  {
   "cell_type": "code",
   "execution_count": null,
   "metadata": {},
   "outputs": [],
   "source": [
    "class ConcolicTracer(ConcolicTracer):\n",
    "    def __enter__(self):\n",
    "        return self\n",
    "\n",
    "    def __exit__(self, exc_type, exc_value, tb):\n",
    "        return"
   ]
  },
  {
   "cell_type": "markdown",
   "metadata": {},
   "source": [
    "We use introspection to determine the arguments to the function, which is hooked into the `getitem()` method."
   ]
  },
  {
   "cell_type": "code",
   "execution_count": null,
   "metadata": {},
   "outputs": [],
   "source": [
    "class ConcolicTracer(ConcolicTracer):\n",
    "    def __getitem__(self, fn):\n",
    "        self.fn = fn\n",
    "        self.fn_args = {i: None for i in inspect.signature(fn).parameters}\n",
    "        return self"
   ]
  },
  {
   "cell_type": "markdown",
   "metadata": {},
   "source": [
    "Finally, the function itself is invoked using the `call` method."
   ]
  },
  {
   "cell_type": "code",
   "execution_count": null,
   "metadata": {},
   "outputs": [],
   "source": [
    "class ConcolicTracer(ConcolicTracer):\n",
    "    def __call__(self, *args):\n",
    "        self.result = self.fn(*self.concolic(args))\n",
    "        return self.result"
   ]
  },
  {
   "cell_type": "markdown",
   "metadata": {},
   "source": [
    "For now, we define `concolic()` as a transparent function. It will be modified to produce symbolic variables later."
   ]
  },
  {
   "cell_type": "code",
   "execution_count": null,
   "metadata": {},
   "outputs": [],
   "source": [
    "class ConcolicTracer(ConcolicTracer):\n",
    "    def concolic(self, args):\n",
    "        return args"
   ]
  },
  {
   "cell_type": "markdown",
   "metadata": {},
   "source": [
    "We now have things in place for _tracing_ functions:"
   ]
  },
  {
   "cell_type": "code",
   "execution_count": null,
   "metadata": {},
   "outputs": [],
   "source": [
    "with ConcolicTracer() as _:\n",
    "    _[factorial](1)"
   ]
  },
  {
   "cell_type": "markdown",
   "metadata": {},
   "source": [
    "And for retrieving results (but not actually _computing_ them):"
   ]
  },
  {
   "cell_type": "code",
   "execution_count": null,
   "metadata": {},
   "outputs": [],
   "source": [
    "_.decls"
   ]
  },
  {
   "cell_type": "code",
   "execution_count": null,
   "metadata": {},
   "outputs": [],
   "source": [
    "_.path"
   ]
  },
  {
   "cell_type": "markdown",
   "metadata": {},
   "source": [
    "Both `decls` and `path` attributes will be set by concolic proxy objects, which we define next."
   ]
  },
  {
   "cell_type": "markdown",
   "metadata": {
    "tags": [],
    "toc-hr-collapsed": true
   },
   "source": [
    "#### Concolic Proxy Objects\n",
    "\n",
    "We now define the concolic proxy objects that can be used for concolic tracing. First, we define the `zproxy_create()` method that given a class name, correctly creates an instance of that class, and the symbolic corresponding variable, and registers the symbolic variable in the context information `context`."
   ]
  },
  {
   "cell_type": "code",
   "execution_count": null,
   "metadata": {},
   "outputs": [],
   "source": [
    "def zproxy_create(cls, z_type, z3var, context, z_name, v=None):\n",
    "    z_value = cls(context, z3var(z_name), v)\n",
    "    context[0][z_name] = z_type  # add to decls\n",
    "    return z_value"
   ]
  },
  {
   "cell_type": "markdown",
   "metadata": {
    "toc-hr-collapsed": false
   },
   "source": [
    "#### A Proxy Class for Booleans\n",
    "\n",
    "First, we define the `zbool` class which is used to track the predicates encountered. It is a wrapper class that contains both symbolic (`z`) as well as concrete (`v`) values. The concrete value is used to determine which path to take, and the symbolic value is used to collect the predicates encountered.\n",
    "\n",
    "The initialization is done in two parts. The first one is using `zproxy_create()` to correctly initialize and register the shadow symbolic variable corresponding to the passed argument. This is used exclusively when the symbolic variable needs to be initialized first. In all other cases, the constructor is called with the preexisting symbolic value."
   ]
  },
  {
   "cell_type": "code",
   "execution_count": null,
   "metadata": {},
   "outputs": [],
   "source": [
    "class zbool:\n",
    "    @classmethod\n",
    "    def create(cls, context, z_name, v):\n",
    "        return zproxy_create(cls, 'Bool', z3.Bool, context, z_name, v)\n",
    "\n",
    "    def __init__(self, context, z, v=None):\n",
    "        self.context = context\n",
    "        self.z = z\n",
    "        self.v = v\n",
    "        self.decl, self.path = self.context"
   ]
  },
  {
   "cell_type": "markdown",
   "metadata": {},
   "source": [
    "Here is how it is used. We create a symbolic variable `my_bool_arg` with a value of `True` in the current context of the concolic tracer:"
   ]
  },
  {
   "cell_type": "code",
   "execution_count": null,
   "metadata": {},
   "outputs": [],
   "source": [
    "with ConcolicTracer() as _:\n",
    "    val = zbool.create(_.context, 'my_bool_arg', True)"
   ]
  },
  {
   "cell_type": "markdown",
   "metadata": {},
   "source": [
    "We can now access the symbolic name in the `z` attribute:"
   ]
  },
  {
   "cell_type": "code",
   "execution_count": null,
   "metadata": {},
   "outputs": [],
   "source": [
    "val.z"
   ]
  },
  {
   "cell_type": "markdown",
   "metadata": {},
   "source": [
    "The value is in the `v` attribute:"
   ]
  },
  {
   "cell_type": "code",
   "execution_count": null,
   "metadata": {},
   "outputs": [],
   "source": [
    "val.v"
   ]
  },
  {
   "cell_type": "markdown",
   "metadata": {},
   "source": [
    "Note that the context of the enclosing `ConcolicTracer()` is automatically updated (via `zproxy_create()`) to hold the variable declarations and types:"
   ]
  },
  {
   "cell_type": "code",
   "execution_count": null,
   "metadata": {},
   "outputs": [],
   "source": [
    "_.context"
   ]
  },
  {
   "cell_type": "markdown",
   "metadata": {},
   "source": [
    "The context can also be reached through the `context` attribute; both point to the same data structure."
   ]
  },
  {
   "cell_type": "code",
   "execution_count": null,
   "metadata": {},
   "outputs": [],
   "source": [
    "val.context"
   ]
  },
  {
   "cell_type": "markdown",
   "metadata": {},
   "source": [
    "##### Negation of Encoded formula\n",
    "\n",
    "The `zbool` class allows negation of its concrete and symbolic values."
   ]
  },
  {
   "cell_type": "code",
   "execution_count": null,
   "metadata": {},
   "outputs": [],
   "source": [
    "class zbool(zbool):\n",
    "    def __not__(self):\n",
    "        return zbool(self.context, z3.Not(self.z), not self.v)"
   ]
  },
  {
   "cell_type": "markdown",
   "metadata": {},
   "source": [
    "Here is how it can be used."
   ]
  },
  {
   "cell_type": "code",
   "execution_count": null,
   "metadata": {},
   "outputs": [],
   "source": [
    "with ConcolicTracer() as _:\n",
    "    val = zbool.create(_.context, 'my_bool_arg', True).__not__()"
   ]
  },
  {
   "cell_type": "code",
   "execution_count": null,
   "metadata": {},
   "outputs": [],
   "source": [
    "val.z"
   ]
  },
  {
   "cell_type": "code",
   "execution_count": null,
   "metadata": {},
   "outputs": [],
   "source": [
    "val.v"
   ]
  },
  {
   "cell_type": "code",
   "execution_count": null,
   "metadata": {},
   "outputs": [],
   "source": [
    "_.context"
   ]
  },
  {
   "cell_type": "markdown",
   "metadata": {},
   "source": [
    "##### Registering Predicates on Conditionals\n",
    "\n",
    "The `zbool` class is being used to track Boolean conditions that arise during program execution. It tracks such conditions by registering the corresponding symbolic expressions in the context as soon as it is evaluated. On evaluation, the `__bool__()` method is called; so we can hook into this one:"
   ]
  },
  {
   "cell_type": "code",
   "execution_count": null,
   "metadata": {},
   "outputs": [],
   "source": [
    "class zbool(zbool):\n",
    "    def __bool__(self):\n",
    "        r, pred = (True, self.z) if self.v else (False, z3.Not(self.z))\n",
    "        self.path.append(pred)\n",
    "        return r"
   ]
  },
  {
   "cell_type": "markdown",
   "metadata": {},
   "source": [
    "The `zbool` class can be used to keep track of Boolean values and conditions encountered during the execution. For example, we can encode the conditions encountered by Line 6 in `factorial()` as follows:"
   ]
  },
  {
   "cell_type": "markdown",
   "metadata": {},
   "source": [
    "First, we define the concrete value (`ca`), and its shadow symbolic variable (`za`)."
   ]
  },
  {
   "cell_type": "code",
   "execution_count": null,
   "metadata": {},
   "outputs": [],
   "source": [
    "ca = 5\n",
    "za = z3.Int('a')"
   ]
  },
  {
   "cell_type": "markdown",
   "metadata": {},
   "source": [
    "Then, we wrap it in `zbool`, and use it in a conditional, forcing the conditional to be registered in the context."
   ]
  },
  {
   "cell_type": "code",
   "execution_count": null,
   "metadata": {},
   "outputs": [],
   "source": [
    "with ConcolicTracer() as _:\n",
    "    if zbool(_.context, za == z3.IntVal(5), ca == 5):\n",
    "        print('success')"
   ]
  },
  {
   "cell_type": "markdown",
   "metadata": {},
   "source": [
    "We can retrieve the registered conditional as follows."
   ]
  },
  {
   "cell_type": "code",
   "execution_count": null,
   "metadata": {},
   "outputs": [],
   "source": [
    "_.path"
   ]
  },
  {
   "cell_type": "markdown",
   "metadata": {
    "toc-hr-collapsed": false
   },
   "source": [
    "#### A Proxy Class for Integers"
   ]
  },
  {
   "cell_type": "markdown",
   "metadata": {},
   "source": [
    "Next, we define a symbolic wrapper `zint` for `int`.\n",
    "This class keeps track of the `int` variables used and the predicates encountered in `context`. Finally, it also keeps the concrete value so that it can be used to determine the path to take. As the `zint` extends the primitive `int` class, we have to define a _new_ method to open it for extension."
   ]
  },
  {
   "cell_type": "code",
   "execution_count": null,
   "metadata": {},
   "outputs": [],
   "source": [
    "class zint(int):\n",
    "    def __new__(cls, context, zn, v, *args, **kw):\n",
    "        return int.__new__(cls, v, *args, **kw)"
   ]
  },
  {
   "cell_type": "markdown",
   "metadata": {},
   "source": [
    "As in the case of `zbool`, the initialization takes place in two parts. The first using `create()` if a new symbolic argument is being registered, and then the usual initialization."
   ]
  },
  {
   "cell_type": "code",
   "execution_count": null,
   "metadata": {},
   "outputs": [],
   "source": [
    "class zint(zint):\n",
    "    @classmethod\n",
    "    def create(cls, context, zn, v=None):\n",
    "        return zproxy_create(cls, 'Int', z3.Int, context, zn, v)\n",
    "\n",
    "    def __init__(self, context, z, v=None):\n",
    "        self.z, self.v = z, v\n",
    "        self.context = context"
   ]
  },
  {
   "cell_type": "markdown",
   "metadata": {},
   "source": [
    "The `int` value of a `zint` object is its concrete value."
   ]
  },
  {
   "cell_type": "code",
   "execution_count": null,
   "metadata": {},
   "outputs": [],
   "source": [
    "class zint(zint):\n",
    "    def __int__(self):\n",
    "        return self.v\n",
    "\n",
    "    def __pos__(self):\n",
    "        return self.v"
   ]
  },
  {
   "cell_type": "markdown",
   "metadata": {},
   "source": [
    "Using these proxies is as follows."
   ]
  },
  {
   "cell_type": "code",
   "execution_count": null,
   "metadata": {},
   "outputs": [],
   "source": [
    "with ConcolicTracer() as _:\n",
    "    val = zint.create(_.context, 'int_arg', 0)"
   ]
  },
  {
   "cell_type": "code",
   "execution_count": null,
   "metadata": {},
   "outputs": [],
   "source": [
    "val.z"
   ]
  },
  {
   "cell_type": "code",
   "execution_count": null,
   "metadata": {},
   "outputs": [],
   "source": [
    "val.v"
   ]
  },
  {
   "cell_type": "code",
   "execution_count": null,
   "metadata": {},
   "outputs": [],
   "source": [
    "_.context"
   ]
  },
  {
   "cell_type": "markdown",
   "metadata": {},
   "source": [
    "The `zint` class is often used to do arithmetic with, or compare to other `int`s. These `int`s can be either a variable or a constant value. We define a helper method `_zv()` that checks what kind of `int` a given value is, and produces the correct symbolic equivalent."
   ]
  },
  {
   "cell_type": "code",
   "execution_count": null,
   "metadata": {},
   "outputs": [],
   "source": [
    "class zint(zint):\n",
    "    def _zv(self, o):\n",
    "        return (o.z, o.v) if isinstance(o, zint) else (z3.IntVal(o), o)"
   ]
  },
  {
   "cell_type": "markdown",
   "metadata": {},
   "source": [
    "It can be used as follows"
   ]
  },
  {
   "cell_type": "code",
   "execution_count": null,
   "metadata": {},
   "outputs": [],
   "source": [
    "with ConcolicTracer() as _:\n",
    "    val = zint.create(_.context, 'int_arg', 0)"
   ]
  },
  {
   "cell_type": "code",
   "execution_count": null,
   "metadata": {},
   "outputs": [],
   "source": [
    "val._zv(0)"
   ]
  },
  {
   "cell_type": "code",
   "execution_count": null,
   "metadata": {},
   "outputs": [],
   "source": [
    "val._zv(val)"
   ]
  },
  {
   "cell_type": "markdown",
   "metadata": {},
   "source": [
    "##### Equality between Integers\n",
    "\n",
    "Two integers can be compared for equality using _ne_ and _eq_."
   ]
  },
  {
   "cell_type": "code",
   "execution_count": null,
   "metadata": {},
   "outputs": [],
   "source": [
    "class zint(zint):\n",
    "    def __ne__(self, other):\n",
    "        z, v = self._zv(other)\n",
    "        return zbool(self.context, self.z != z, self.v != v)\n",
    "\n",
    "    def __eq__(self, other):\n",
    "        z, v = self._zv(other)\n",
    "        return zbool(self.context, self.z == z, self.v == v)"
   ]
  },
  {
   "cell_type": "markdown",
   "metadata": {},
   "source": [
    " We also define _req_ using _eq_ in case the int being compared is on the left hand side."
   ]
  },
  {
   "cell_type": "code",
   "execution_count": null,
   "metadata": {},
   "outputs": [],
   "source": [
    "class zint(zint):\n",
    "    def __req__(self, other):\n",
    "        return self.__eq__(other)"
   ]
  },
  {
   "cell_type": "markdown",
   "metadata": {},
   "source": [
    "It can be used as follows."
   ]
  },
  {
   "cell_type": "code",
   "execution_count": null,
   "metadata": {},
   "outputs": [],
   "source": [
    "with ConcolicTracer() as _:\n",
    "    ia = zint.create(_.context, 'int_a', 0)\n",
    "    ib = zint.create(_.context, 'int_b', 0)\n",
    "    v1 = ia == ib\n",
    "    v2 = ia != ib\n",
    "    v3 = 0 != ib\n",
    "    print(v1.z, v2.z, v3.z)"
   ]
  },
  {
   "cell_type": "markdown",
   "metadata": {},
   "source": [
    "##### Comparisons between Integers\n",
    "\n",
    "Integers can also be compared for ordering, and the methods for this are defined below."
   ]
  },
  {
   "cell_type": "code",
   "execution_count": null,
   "metadata": {},
   "outputs": [],
   "source": [
    "class zint(zint):\n",
    "    def __lt__(self, other):\n",
    "        z, v = self._zv(other)\n",
    "        return zbool(self.context, self.z < z, self.v < v)\n",
    "\n",
    "    def __gt__(self, other):\n",
    "        z, v = self._zv(other)\n",
    "        return zbool(self.context, self.z > z, self.v > v)"
   ]
  },
  {
   "cell_type": "markdown",
   "metadata": {},
   "source": [
    "We use the comparisons and equality operators to provide the other missing operators."
   ]
  },
  {
   "cell_type": "code",
   "execution_count": null,
   "metadata": {},
   "outputs": [],
   "source": [
    "class zint(zint):\n",
    "    def __le__(self, other):\n",
    "        z, v = self._zv(other)\n",
    "        return zbool(self.context, z3.Or(self.z < z, self.z == z),\n",
    "                     self.v < v or self.v == v)\n",
    "\n",
    "    def __ge__(self, other):\n",
    "        z, v = self._zv(other)\n",
    "        return zbool(self.context, z3.Or(self.z > z, self.z == z),\n",
    "                     self.v > v or self.v == v)"
   ]
  },
  {
   "cell_type": "markdown",
   "metadata": {},
   "source": [
    "These functions can be used as follows."
   ]
  },
  {
   "cell_type": "code",
   "execution_count": null,
   "metadata": {},
   "outputs": [],
   "source": [
    "with ConcolicTracer() as _:\n",
    "    ia = zint.create(_.context, 'int_a', 0)\n",
    "    ib = zint.create(_.context, 'int_b', 1)\n",
    "    v1 = ia > ib\n",
    "    v2 = ia < ib\n",
    "    print(v1.z, v2.z)\n",
    "    v3 = ia >= ib\n",
    "    v4 = ia <= ib\n",
    "    print(v3.z, v4.z)"
   ]
  },
  {
   "cell_type": "markdown",
   "metadata": {},
   "source": [
    "##### Binary Operators for Integers\n",
    "\n",
    "We implement relevant arithmetic operators for integers as described in the [Python documentation](https://docs.python.org/3/reference/datamodel.html#object.__add__). (The commented out operators are not directly available for `z3.ArithRef`. They need to be implemented separately if needed. See the exercises for how it can be done.)"
   ]
  },
  {
   "cell_type": "code",
   "execution_count": null,
   "metadata": {},
   "outputs": [],
   "source": [
    "INT_BINARY_OPS = [\n",
    "    '__add__',\n",
    "    '__sub__',\n",
    "    '__mul__',\n",
    "    '__truediv__',\n",
    "    # '__div__',\n",
    "    '__mod__',\n",
    "    # '__divmod__',\n",
    "    '__pow__',\n",
    "    # '__lshift__',\n",
    "    # '__rshift__',\n",
    "    # '__and__',\n",
    "    # '__xor__',\n",
    "    # '__or__',\n",
    "    '__radd__',\n",
    "    '__rsub__',\n",
    "    '__rmul__',\n",
    "    '__rtruediv__',\n",
    "    # '__rdiv__',\n",
    "    '__rmod__',\n",
    "    # '__rdivmod__',\n",
    "    '__rpow__',\n",
    "    # '__rlshift__',\n",
    "    # '__rrshift__',\n",
    "    # '__rand__',\n",
    "    # '__rxor__',\n",
    "    # '__ror__',\n",
    "]"
   ]
  },
  {
   "cell_type": "code",
   "execution_count": null,
   "metadata": {},
   "outputs": [],
   "source": [
    "def make_int_binary_wrapper(fname, fun, zfun):  # type: ignore\n",
    "    def proxy(self, other):\n",
    "        z, v = self._zv(other)\n",
    "        z_ = zfun(self.z, z)\n",
    "        v_ = fun(self.v, v)\n",
    "        if isinstance(v_, float):\n",
    "            # we do not implement float results yet.\n",
    "            assert round(v_) == v_\n",
    "            v_ = round(v_)\n",
    "        return zint(self.context, z_, v_)\n",
    "\n",
    "    return proxy"
   ]
  },
  {
   "cell_type": "code",
   "execution_count": null,
   "metadata": {},
   "outputs": [],
   "source": [
    "INITIALIZER_LIST: List[Callable] = []"
   ]
  },
  {
   "cell_type": "code",
   "execution_count": null,
   "metadata": {},
   "outputs": [],
   "source": [
    "def initialize():\n",
    "    for fn in INITIALIZER_LIST:\n",
    "        fn()"
   ]
  },
  {
   "cell_type": "code",
   "execution_count": null,
   "metadata": {},
   "outputs": [],
   "source": [
    "def init_concolic_1():\n",
    "    for fname in INT_BINARY_OPS:\n",
    "        fun = getattr(int, fname)\n",
    "        zfun = getattr(z3.ArithRef, fname)\n",
    "        setattr(zint, fname, make_int_binary_wrapper(fname, fun, zfun))"
   ]
  },
  {
   "cell_type": "code",
   "execution_count": null,
   "metadata": {},
   "outputs": [],
   "source": [
    "INITIALIZER_LIST.append(init_concolic_1)"
   ]
  },
  {
   "cell_type": "code",
   "execution_count": null,
   "metadata": {},
   "outputs": [],
   "source": [
    "init_concolic_1()"
   ]
  },
  {
   "cell_type": "code",
   "execution_count": null,
   "metadata": {},
   "outputs": [],
   "source": [
    "with ConcolicTracer() as _:\n",
    "    ia = zint.create(_.context, 'int_a', 0)\n",
    "    ib = zint.create(_.context, 'int_b', 1)\n",
    "    print((ia + ib).z)\n",
    "    print((ia + 10).z)\n",
    "    print((11 + ib).z)\n",
    "    print((ia - ib).z)\n",
    "    print((ia * ib).z)\n",
    "    print((ia / ib).z)\n",
    "    print((ia ** ib).z)"
   ]
  },
  {
   "cell_type": "markdown",
   "metadata": {},
   "source": [
    "##### Integer Unary Operators\n",
    "\n",
    "We also implement the relevant unary operators as below."
   ]
  },
  {
   "cell_type": "code",
   "execution_count": null,
   "metadata": {},
   "outputs": [],
   "source": [
    "INT_UNARY_OPS = [\n",
    "    '__neg__',\n",
    "    '__pos__',\n",
    "    # '__abs__',\n",
    "    # '__invert__',\n",
    "    # '__round__',\n",
    "    # '__ceil__',\n",
    "    # '__floor__',\n",
    "    # '__trunc__',\n",
    "]"
   ]
  },
  {
   "cell_type": "code",
   "execution_count": null,
   "metadata": {},
   "outputs": [],
   "source": [
    "def make_int_unary_wrapper(fname, fun, zfun):\n",
    "    def proxy(self):\n",
    "        return zint(self.context, zfun(self.z), fun(self.v))\n",
    "\n",
    "    return proxy"
   ]
  },
  {
   "cell_type": "code",
   "execution_count": null,
   "metadata": {},
   "outputs": [],
   "source": [
    "def init_concolic_2():\n",
    "    for fname in INT_UNARY_OPS:\n",
    "        fun = getattr(int, fname)\n",
    "        zfun = getattr(z3.ArithRef, fname)\n",
    "        setattr(zint, fname, make_int_unary_wrapper(fname, fun, zfun))"
   ]
  },
  {
   "cell_type": "code",
   "execution_count": null,
   "metadata": {},
   "outputs": [],
   "source": [
    "INITIALIZER_LIST.append(init_concolic_2)"
   ]
  },
  {
   "cell_type": "code",
   "execution_count": null,
   "metadata": {},
   "outputs": [],
   "source": [
    "init_concolic_2()"
   ]
  },
  {
   "cell_type": "markdown",
   "metadata": {},
   "source": [
    "We can use the unary operators we defined above as follows:"
   ]
  },
  {
   "cell_type": "code",
   "execution_count": null,
   "metadata": {},
   "outputs": [],
   "source": [
    "with ConcolicTracer() as _:\n",
    "    ia = zint.create(_.context, 'int_a', 0)\n",
    "    print((-ia).z)\n",
    "    print((+ia).z)"
   ]
  },
  {
   "cell_type": "markdown",
   "metadata": {},
   "source": [
    "##### Using an Integer in a Boolean Context\n",
    "\n",
    "An integer may be converted to a boolean context in conditionals or as part of boolean predicates such as `or`, `and` and `not`. In these cases, the `__bool__()` method gets called. Unfortunately, this method requires a primitive boolean value. Hence, we force the current integer formula to a boolean predicate and register it in the current context."
   ]
  },
  {
   "cell_type": "code",
   "execution_count": null,
   "metadata": {},
   "outputs": [],
   "source": [
    "class zint(zint):\n",
    "    def __bool__(self):\n",
    "        # return zbool(self.context, self.z, self.v) <-- not allowed\n",
    "        # force registering boolean condition\n",
    "        if self != 0:\n",
    "            return True\n",
    "        return False"
   ]
  },
  {
   "cell_type": "markdown",
   "metadata": {},
   "source": [
    "It is used as follows"
   ]
  },
  {
   "cell_type": "code",
   "execution_count": null,
   "metadata": {},
   "outputs": [],
   "source": [
    "with ConcolicTracer() as _:\n",
    "    za = zint.create(_.context, 'int_a', 1)\n",
    "    zb = zint.create(_.context, 'int_b', 0)\n",
    "    if za and zb:\n",
    "        print(1)"
   ]
  },
  {
   "cell_type": "code",
   "execution_count": null,
   "metadata": {},
   "outputs": [],
   "source": [
    "_.context"
   ]
  },
  {
   "cell_type": "markdown",
   "metadata": {
    "toc-hr-collapsed": true
   },
   "source": [
    "#### Remaining Methods of the  ConcolicTracer\n",
    "\n",
    "We now complete some of the methods of the `ConcolicTracer`."
   ]
  },
  {
   "cell_type": "markdown",
   "metadata": {},
   "source": [
    "##### Translating to the SMT Expression Format\n",
    "\n",
    "Given that we are using an SMT Solver z3, it is often useful to retrieve the corresponding SMT expression for a symbolic expression. This can be used as an argument to `z3` or other SMT solvers.\n",
    "\n",
    "The format of the SMT expression ([SMT-LIB](http://smtlib.github.io/jSMTLIB/SMTLIBTutorial.pdf)) is as follows:\n",
    "\n",
    "* Variables declarations in [S-EXP](https://en.wikipedia.org/wiki/S-expression) format.\n",
    "  E.g. The following declares a symbolic integer variable `x`\n",
    "```\n",
    "(declare-const x Int)\n",
    "```\n",
    " This declares a `bit vector` `b` of length `8`\n",
    "```\n",
    "(declare-const b (_ BitVec 8))\n",
    "```\n",
    " This declares a symbolic real variable `r`\n",
    "```\n",
    "(declare-const x Real)\n",
    "```\n",
    " This declares a symbolic string variable `s`\n",
    "```\n",
    "(declare-const s String)\n",
    "```\n",
    "\n",
    "The declared variables can be used in logical formulas that are encoded in *S-EXP* format. For example, here is a logical formula.\n",
    "\n",
    "```\n",
    "(assert\n",
    "    (and\n",
    "        (= a b)\n",
    "        (= a c)\n",
    "        (! b c)))\n",
    "```\n",
    "Here is another example, using string variables.\n",
    "\n",
    "```\n",
    "(or (< 0 (str.indexof (str.substr my_str1 7 19) \" where \" 0))\n",
    "    (= (str.indexof (str.substr my_str1 7 19) \" where \" 0) 0))\n",
    "```\n"
   ]
  },
  {
   "cell_type": "code",
   "execution_count": null,
   "metadata": {},
   "outputs": [],
   "source": [
    "class ConcolicTracer(ConcolicTracer):\n",
    "    def smt_expr(self, show_decl=False, simplify=False, path=[]):\n",
    "        r = []\n",
    "        if show_decl:\n",
    "            for decl in self.decls:\n",
    "                v = self.decls[decl]\n",
    "                v = '(_ BitVec 8)' if v == 'BitVec' else v\n",
    "                r.append(\"(declare-const %s %s)\" % (decl, v))\n",
    "        path = path if path else self.path\n",
    "        if path:\n",
    "            path = z3.And(path)\n",
    "            if show_decl:\n",
    "                if simplify:\n",
    "                    return '\\n'.join([\n",
    "                        *r,\n",
    "                        \"(assert %s)\" % z3.simplify(path).sexpr()\n",
    "                    ])\n",
    "                else:\n",
    "                    return '\\n'.join(\n",
    "                        [*r, \"(assert %s)\" % path.sexpr()])\n",
    "            else:\n",
    "                return z3.simplify(path).sexpr()\n",
    "        else:\n",
    "            return ''"
   ]
  },
  {
   "cell_type": "markdown",
   "metadata": {},
   "source": [
    "To see how to use `smt_expr()`, let us consider an example. The `triangle()` function is used to determine if the given sides to a triangle result in an `equilateral` triangle, an `isosceles` triangle, or a `scalene` triangle. It is implemented as follows."
   ]
  },
  {
   "cell_type": "code",
   "execution_count": null,
   "metadata": {},
   "outputs": [],
   "source": [
    "def triangle(a, b, c):\n",
    "    if a == b:\n",
    "        if b == c:\n",
    "            return 'equilateral'\n",
    "        else:\n",
    "            return 'isosceles'\n",
    "    else:\n",
    "        if b == c:\n",
    "            return 'isosceles'\n",
    "        else:\n",
    "            if a == c:\n",
    "                return 'isosceles'\n",
    "            else:\n",
    "                return 'scalene'"
   ]
  },
  {
   "cell_type": "code",
   "execution_count": null,
   "metadata": {},
   "outputs": [],
   "source": [
    "triangle(1, 2, 1)"
   ]
  },
  {
   "cell_type": "markdown",
   "metadata": {},
   "source": [
    "To make `triangle()` run under `ConcolicTracer`, we first define the (symbolic) arguments. The triangle being defined has sides `1, 1, 1`. i.e. it is an `equilateral` triangle."
   ]
  },
  {
   "cell_type": "code",
   "execution_count": null,
   "metadata": {},
   "outputs": [],
   "source": [
    "with ConcolicTracer() as _:\n",
    "    za = zint.create(_.context, 'int_a', 1)\n",
    "    zb = zint.create(_.context, 'int_b', 1)\n",
    "    zc = zint.create(_.context, 'int_c', 1)\n",
    "    triangle(za, zb, zc)\n",
    "print(_.context)"
   ]
  },
  {
   "cell_type": "markdown",
   "metadata": {},
   "source": [
    "We can now call `smt_expr()` to retrieve the SMT expression as below."
   ]
  },
  {
   "cell_type": "code",
   "execution_count": null,
   "metadata": {},
   "outputs": [],
   "source": [
    "print(_.smt_expr(show_decl=True))"
   ]
  },
  {
   "cell_type": "markdown",
   "metadata": {},
   "source": [
    "The collected predicates can also be solved directly using the Python z3 API."
   ]
  },
  {
   "cell_type": "code",
   "execution_count": null,
   "metadata": {},
   "outputs": [],
   "source": [
    "z3.solve(_.path)"
   ]
  },
  {
   "cell_type": "markdown",
   "metadata": {},
   "source": [
    "##### Generating Fresh Names\n",
    "While using the proxy classes, we often will have to generate new symbolic variables, with names that have not been used before. For this, we define `fresh_name()` that always generates unique integers for names."
   ]
  },
  {
   "cell_type": "code",
   "execution_count": null,
   "metadata": {},
   "outputs": [],
   "source": [
    "COUNTER = 0"
   ]
  },
  {
   "cell_type": "code",
   "execution_count": null,
   "metadata": {},
   "outputs": [],
   "source": [
    "def fresh_name():\n",
    "    global COUNTER\n",
    "    COUNTER += 1\n",
    "    return COUNTER"
   ]
  },
  {
   "cell_type": "markdown",
   "metadata": {},
   "source": [
    "It can be used as follows:"
   ]
  },
  {
   "cell_type": "code",
   "execution_count": null,
   "metadata": {},
   "outputs": [],
   "source": [
    "fresh_name()"
   ]
  },
  {
   "cell_type": "code",
   "execution_count": null,
   "metadata": {},
   "outputs": [],
   "source": [
    "def reset_counter():\n",
    "    global COUNTER\n",
    "    COUNTER = 0"
   ]
  },
  {
   "cell_type": "code",
   "execution_count": null,
   "metadata": {},
   "outputs": [],
   "source": [
    "class ConcolicTracer(ConcolicTracer):\n",
    "    def __enter__(self):\n",
    "        reset_counter()\n",
    "        return self\n",
    "\n",
    "    def __exit__(self, exc_type, exc_value, tb):\n",
    "        return"
   ]
  },
  {
   "cell_type": "markdown",
   "metadata": {},
   "source": [
    " ##### Translating Arguments to Concolic Proxies\n",
    " \n",
    "We had previously defined `concolic()` as a transparent function. We now provide the full implementation of this function. It inspects a given function's parameters, and infers the parameter types from the concrete arguments passed in. It then uses this information to instantiate the correct proxy classes for each argument."
   ]
  },
  {
   "cell_type": "code",
   "execution_count": null,
   "metadata": {},
   "outputs": [],
   "source": [
    "class ConcolicTracer(ConcolicTracer):\n",
    "    def concolic(self, args):\n",
    "        my_args = []\n",
    "        for name, arg in zip(self.fn_args, args):\n",
    "            t = type(arg).__name__\n",
    "            zwrap = globals()['z' + t]\n",
    "            vname = \"%s_%s_%s_%s\" % (self.fn.__name__, name, t, fresh_name())\n",
    "            my_args.append(zwrap.create(self.context, vname, arg))\n",
    "            self.fn_args[name] = vname\n",
    "        return my_args"
   ]
  },
  {
   "cell_type": "markdown",
   "metadata": {},
   "source": [
    "This is how it gets used:"
   ]
  },
  {
   "cell_type": "code",
   "execution_count": null,
   "metadata": {},
   "outputs": [],
   "source": [
    "with ConcolicTracer() as _:\n",
    "    _[factorial](5)"
   ]
  },
  {
   "cell_type": "markdown",
   "metadata": {},
   "source": [
    "With the new `concolic()` method, the arguments to the factorial are correctly associated with symbolic variables, which allows us to retrieve the predicates encountered."
   ]
  },
  {
   "cell_type": "code",
   "execution_count": null,
   "metadata": {},
   "outputs": [],
   "source": [
    "_.context"
   ]
  },
  {
   "cell_type": "markdown",
   "metadata": {},
   "source": [
    "As before, we can also print out the SMT expression which can be passed directly to command line SMT solvers."
   ]
  },
  {
   "cell_type": "code",
   "execution_count": null,
   "metadata": {},
   "outputs": [],
   "source": [
    "print(_.smt_expr(show_decl=True))"
   ]
  },
  {
   "cell_type": "markdown",
   "metadata": {},
   "source": [
    "We next define methods to evaluate the SMT expression both in Python and from command line."
   ]
  },
  {
   "cell_type": "markdown",
   "metadata": {},
   "source": [
    "##### Evaluating the Concolic Expressions\n",
    "\n",
    "We define `zeval()` to solve the predicates in a context, and return results. It has two modes. The `python` mode uses `z3` Python API to solve and return the results. If the `python` mode is false, it writes the SMT expression to a file, and invokes the command line `z3` for a solution."
   ]
  },
  {
   "cell_type": "code",
   "execution_count": null,
   "metadata": {},
   "outputs": [],
   "source": [
    "class ConcolicTracer(ConcolicTracer):\n",
    "    def zeval(self, predicates=None, *,python=False, log=False):\n",
    "        \"\"\"Evaluate `predicates` in current context.\n",
    "        - If `python` is set, use the z3 Python API; otherwise use z3 standalone.\n",
    "        - If `log` is set, show input to z3.\n",
    "        Return a pair (`result`, `solution`) where\n",
    "        - `result` is either `'sat'` (satisfiable); then \n",
    "           solution` is a mapping of variables to (value, type) pairs; or\n",
    "        - `result` is not `'sat'`, indicating an error; then `solution` is `None`\n",
    "        \"\"\"\n",
    "        if predicates is None:\n",
    "            path = self.path\n",
    "        else:\n",
    "            path = list(self.path)\n",
    "            for i in sorted(predicates):\n",
    "                if len(path) > i:\n",
    "                    path[i] = predicates[i]\n",
    "                else:\n",
    "                    path.append(predicates[i])\n",
    "        if log:\n",
    "            print('Predicates in path:')\n",
    "            for i, p in enumerate(path):\n",
    "                print(i, p)\n",
    "            print()\n",
    "\n",
    "        r, sol = (zeval_py if python else zeval_smt)(path, self, log)\n",
    "        if r == 'sat':\n",
    "            return r, {k: sol.get(self.fn_args[k], None) for k in self.fn_args}\n",
    "        else:\n",
    "            return r, None"
   ]
  },
  {
   "cell_type": "markdown",
   "metadata": {},
   "source": [
    "##### Using the Python API\n",
    "\n",
    "Given a set of predicates that the function encountered, and the tracer under which the function was executed, the `zeval_py()` function first declares the relevant symbolic variables, and uses the `z3.Solver()`to provide a set of inputs that would trace the same path through the function."
   ]
  },
  {
   "cell_type": "code",
   "execution_count": null,
   "metadata": {},
   "outputs": [],
   "source": [
    "def zeval_py(path, cc, log):\n",
    "    for decl in cc.decls:\n",
    "        if cc.decls[decl] == 'BitVec':\n",
    "            v = \"z3.%s('%s', 8)\" % (cc.decls[decl], decl)\n",
    "        else:\n",
    "            v = \"z3.%s('%s')\" % (cc.decls[decl], decl)\n",
    "        exec(v)\n",
    "    s = z3.Solver()\n",
    "    s.add(z3.And(path))\n",
    "    if s.check() == z3.unsat:\n",
    "        return 'No Solutions', {}\n",
    "    elif s.check() == z3.unknown:\n",
    "        return 'Gave up', None\n",
    "    assert s.check() == z3.sat\n",
    "    m = s.model()\n",
    "    return 'sat', {d.name(): m[d] for d in m.decls()}"
   ]
  },
  {
   "cell_type": "markdown",
   "metadata": {},
   "source": [
    "It can be used as follows:"
   ]
  },
  {
   "cell_type": "code",
   "execution_count": null,
   "metadata": {},
   "outputs": [],
   "source": [
    "with ConcolicTracer() as _:\n",
    "    _[factorial](5)"
   ]
  },
  {
   "cell_type": "code",
   "execution_count": null,
   "metadata": {},
   "outputs": [],
   "source": [
    "_.zeval(python=True)"
   ]
  },
  {
   "cell_type": "markdown",
   "metadata": {},
   "source": [
    "That is, given the set of constraints, the assignment `n == 5` conforms to all constraints."
   ]
  },
  {
   "cell_type": "markdown",
   "metadata": {},
   "source": [
    "##### Using the Command Line\n",
    "\n",
    "The `zeval_smt()` function writes the SMT expression to the file system, and calls the `z3` SMT solver command line to solve it. The result of SMT expression is again an `sexpr`. Hence, we first define `parse_sexp()` to parse and return the correct values."
   ]
  },
  {
   "cell_type": "code",
   "execution_count": null,
   "metadata": {},
   "outputs": [],
   "source": [
    "import re"
   ]
  },
  {
   "cell_type": "code",
   "execution_count": null,
   "metadata": {},
   "outputs": [],
   "source": [
    "import subprocess"
   ]
  },
  {
   "cell_type": "code",
   "execution_count": null,
   "metadata": {},
   "outputs": [],
   "source": [
    "SEXPR_TOKEN = r'''(?mx)\n",
    "    \\s*(?:\n",
    "        (?P<bra>\\()|\n",
    "        (?P<ket>\\))|\n",
    "        (?P<token>[^\"()\\s]+)|\n",
    "        (?P<string>\"[^\"]*\")\n",
    "       )'''"
   ]
  },
  {
   "cell_type": "code",
   "execution_count": null,
   "metadata": {},
   "outputs": [],
   "source": [
    "def parse_sexp(sexp):\n",
    "    stack, res = [], []\n",
    "    for elements in re.finditer(SEXPR_TOKEN, sexp):\n",
    "        kind, value = [(t, v) for t, v in elements.groupdict().items() if v][0]\n",
    "        if kind == 'bra':\n",
    "            stack.append(res)\n",
    "            res = []\n",
    "        elif kind == 'ket':\n",
    "            last, res = res, stack.pop(-1)\n",
    "            res.append(last)\n",
    "        elif kind == 'token':\n",
    "            res.append(value)\n",
    "        elif kind == 'string':\n",
    "            res.append(value[1:-1])\n",
    "        else:\n",
    "            assert False\n",
    "    return res"
   ]
  },
  {
   "cell_type": "markdown",
   "metadata": {},
   "source": [
    "The `parse_sexp()` function can be used as follows"
   ]
  },
  {
   "cell_type": "code",
   "execution_count": null,
   "metadata": {},
   "outputs": [],
   "source": [
    "parse_sexp('abcd (hello 123 (world \"hello world\"))')"
   ]
  },
  {
   "cell_type": "markdown",
   "metadata": {},
   "source": [
    "We now define `zeval_smt()` which uses the `z3` command line directly, and uses `parse_sexp()` to parse and return the solutions to function arguments if any."
   ]
  },
  {
   "cell_type": "code",
   "execution_count": null,
   "metadata": {},
   "outputs": [],
   "source": [
    "import tempfile\n",
    "import os"
   ]
  },
  {
   "cell_type": "code",
   "execution_count": null,
   "metadata": {},
   "outputs": [],
   "source": [
    "Z3_BINARY = 'z3'  # Z3 binary to invoke"
   ]
  },
  {
   "cell_type": "code",
   "execution_count": null,
   "metadata": {
    "tags": []
   },
   "outputs": [],
   "source": [
    "Z3_OPTIONS = '-t:6000'  # Z3 options - a soft timeout of 6000 milliseconds"
   ]
  },
  {
   "cell_type": "code",
   "execution_count": null,
   "metadata": {},
   "outputs": [],
   "source": [
    "def zeval_smt(path, cc, log):\n",
    "    s = cc.smt_expr(True, True, path)\n",
    "\n",
    "    with tempfile.NamedTemporaryFile(mode='w', suffix='.smt',\n",
    "                                     delete=False) as f:\n",
    "        f.write(s + \"\\n\")\n",
    "        f.write(\"(check-sat)\\n\")\n",
    "        f.write(\"(get-model)\\n\")\n",
    "\n",
    "    if log:\n",
    "        print(open(f.name).read())\n",
    "\n",
    "    cmd = f\"{Z3_BINARY} {Z3_OPTIONS} {f.name}\"\n",
    "    if log:\n",
    "        print(cmd)\n",
    "\n",
    "    output = subprocess.getoutput(cmd)\n",
    "\n",
    "    os.remove(f.name)\n",
    "\n",
    "    if log:\n",
    "        print(output)\n",
    "\n",
    "    o = parse_sexp(output)\n",
    "    if not o:\n",
    "        return 'Gave up', None\n",
    "\n",
    "    kind = o[0]\n",
    "    if kind == 'unknown':\n",
    "        return 'Gave up', None\n",
    "    elif kind == 'timeout':\n",
    "        return 'Timeout', None\n",
    "    elif kind == 'unsat':\n",
    "        return 'No Solutions', {}\n",
    "\n",
    "    assert kind == 'sat', kind\n",
<<<<<<< HEAD
    "    assert o[1][0] == 'model'\n",
    "\n",
    "    return 'sat', {i[1]: (i[-1], i[-2]) for i in o[1][1:]}"
=======
    "    if o[1][0] == 'model': # up to 4.8.8.0\n",
    "        return 'sat', {i[1]: (i[-1], i[-2]) for i in o[1][1:]}\n",
    "    else:\n",
    "        return 'sat', {i[1]: (i[-1], i[-2]) for i in o[1][0:]}"
>>>>>>> b195516d
   ]
  },
  {
   "cell_type": "markdown",
   "metadata": {},
   "source": [
    "We can now use `zeval()` as follows."
   ]
  },
  {
   "cell_type": "code",
   "execution_count": null,
   "metadata": {},
   "outputs": [],
   "source": [
    "with ConcolicTracer() as _:\n",
    "    _[factorial](5)"
   ]
  },
  {
   "cell_type": "code",
   "execution_count": null,
   "metadata": {},
   "outputs": [],
   "source": [
    "_.zeval(log=True)"
   ]
  },
  {
   "cell_type": "markdown",
   "metadata": {},
   "source": [
    "Indeed, we get similar results (`n == 5`)  from using the command line as from using the Python API."
   ]
  },
  {
   "cell_type": "markdown",
   "metadata": {
    "toc-hr-collapsed": true
   },
   "source": [
    "#### A Proxy Class for Strings\n",
    "\n",
    "Here, we define the proxy string class `zstr`. First we define our initialization routines. Since `str` is a primitive type, we define `new` to extend it."
   ]
  },
  {
   "cell_type": "code",
   "execution_count": null,
   "metadata": {},
   "outputs": [],
   "source": [
    "class zstr(str):\n",
    "    def __new__(cls, context, zn, v):\n",
    "        return str.__new__(cls, v)"
   ]
  },
  {
   "cell_type": "markdown",
   "metadata": {},
   "source": [
    "As before, initialization proceeds with `create()` and the constructor."
   ]
  },
  {
   "cell_type": "code",
   "execution_count": null,
   "metadata": {},
   "outputs": [],
   "source": [
    "class zstr(zstr):\n",
    "    @classmethod\n",
    "    def create(cls, context, zn, v=None):\n",
    "        return zproxy_create(cls, 'String', z3.String, context, zn, v)\n",
    "\n",
    "    def __init__(self, context, z, v=None):\n",
    "        self.context, self.z, self.v = context, z, v\n",
    "        self._len = zint(context, z3.Length(z), len(v))\n",
    "        #self.context[1].append(z3.Length(z) == z3.IntVal(len(v)))"
   ]
  },
  {
   "cell_type": "markdown",
   "metadata": {},
   "source": [
    "We also define `_zv()` helper to help us with methods that accept another string"
   ]
  },
  {
   "cell_type": "code",
   "execution_count": null,
   "metadata": {},
   "outputs": [],
   "source": [
    "class zstr(zstr):\n",
    "    def _zv(self, o):\n",
    "        return (o.z, o.v) if isinstance(o, zstr) else (z3.StringVal(o), o)"
   ]
  },
  {
   "cell_type": "markdown",
   "metadata": {},
   "source": [
    "##### Retrieving Ordinal Value\n",
    "We define `zord` that given a symbolic one character long string, obtains the `ord()` for that. It returns two values. The first one is the variable that corresponds to `ord()`, and second is the predicate that links the variable to the passed in single character string."
   ]
  },
  {
   "cell_type": "code",
   "execution_count": null,
   "metadata": {},
   "outputs": [],
   "source": [
    "def zord(context, c):\n",
    "    bn = \"bitvec_%d\" % fresh_name()\n",
    "    v = z3.BitVec(bn, 8)\n",
    "    context[0][bn] = 'BitVec'\n",
    "    z = (z3.Unit(v) == c)\n",
    "    context[1].append(z)\n",
    "    return v"
   ]
  },
  {
   "cell_type": "markdown",
   "metadata": {},
   "source": [
    "We use it as follows"
   ]
  },
  {
   "cell_type": "code",
   "execution_count": null,
   "metadata": {},
   "outputs": [],
   "source": [
    "zc = z3.String('arg_%d' % fresh_name())"
   ]
  },
  {
   "cell_type": "code",
   "execution_count": null,
   "metadata": {},
   "outputs": [],
   "source": [
    "with ConcolicTracer() as _:\n",
    "    zi = zord(_.context, zc)"
   ]
  },
  {
   "cell_type": "markdown",
   "metadata": {},
   "source": [
    "The symbolic bitvector is in `zi`. It is linked to the passed in argument in `context`"
   ]
  },
  {
   "cell_type": "code",
   "execution_count": null,
   "metadata": {},
   "outputs": [],
   "source": [
    "_.context"
   ]
  },
  {
   "cell_type": "markdown",
   "metadata": {},
   "source": [
    "We can specify what the result of `ord()` should be, and call `z3.solve()` to provide us with a solution that will provide the required result."
   ]
  },
  {
   "cell_type": "code",
   "execution_count": null,
   "metadata": {},
   "outputs": [],
   "source": [
    "z3.solve(_.path + [zi == 65])"
   ]
  },
  {
   "cell_type": "markdown",
   "metadata": {},
   "source": [
    "##### Translating an Ordinal Value to ASCII\n",
    "Similarly, we can convert the ASCII value back to a single character string using `zchr()`"
   ]
  },
  {
   "cell_type": "code",
   "execution_count": null,
   "metadata": {},
   "outputs": [],
   "source": [
    "def zchr(context, i):\n",
    "    sn = 'string_%d' % fresh_name()\n",
    "    s = z3.String(sn)\n",
    "    context[0][sn] = 'String'\n",
    "    z = z3.And([s == z3.Unit(i), z3.Length(s) == 1])\n",
    "    context[1].append(z)\n",
    "    return s"
   ]
  },
  {
   "cell_type": "markdown",
   "metadata": {},
   "source": [
    "For using it, we first define a bitvector that is 8 bits long."
   ]
  },
  {
   "cell_type": "code",
   "execution_count": null,
   "metadata": {},
   "outputs": [],
   "source": [
    "i = z3.BitVec('bv_%d' % fresh_name(), 8)"
   ]
  },
  {
   "cell_type": "markdown",
   "metadata": {},
   "source": [
    "We can now retrieve the `chr()` representation as below."
   ]
  },
  {
   "cell_type": "code",
   "execution_count": null,
   "metadata": {},
   "outputs": [],
   "source": [
    "with ConcolicTracer() as _:\n",
    "    zc = zchr(_.context, i)"
   ]
  },
  {
   "cell_type": "code",
   "execution_count": null,
   "metadata": {},
   "outputs": [],
   "source": [
    "_.context"
   ]
  },
  {
   "cell_type": "markdown",
   "metadata": {},
   "source": [
    "As before, we can specify what the end result of calling `chr()` should be to get the original argument."
   ]
  },
  {
   "cell_type": "code",
   "execution_count": null,
   "metadata": {},
   "outputs": [],
   "source": [
    "z3.solve(_.path + [zc == z3.StringVal('a')])"
   ]
  },
  {
   "cell_type": "markdown",
   "metadata": {},
   "source": [
    "##### Equality between Strings\n",
    "\n",
    "The equality of `zstr` is defined similar to that of `zint`"
   ]
  },
  {
   "cell_type": "code",
   "execution_count": null,
   "metadata": {},
   "outputs": [],
   "source": [
    "class zstr(zstr):\n",
    "    def __eq__(self, other):\n",
    "        z, v = self._zv(other)\n",
    "        return zbool(self.context, self.z == z, self.v == v)\n",
    "\n",
    "    def __req__(self, other):\n",
    "        return self.__eq__(other)"
   ]
  },
  {
   "cell_type": "markdown",
   "metadata": {},
   "source": [
    "The `zstr` class is used as follows."
   ]
  },
  {
   "cell_type": "code",
   "execution_count": null,
   "metadata": {},
   "outputs": [],
   "source": [
    "def tstr1(s):\n",
    "    if s == 'h':\n",
    "        return True\n",
    "    else:\n",
    "        return False"
   ]
  },
  {
   "cell_type": "code",
   "execution_count": null,
   "metadata": {},
   "outputs": [],
   "source": [
    "with ConcolicTracer() as _:\n",
    "    r = _[tstr1]('h')"
   ]
  },
  {
   "cell_type": "code",
   "execution_count": null,
   "metadata": {},
   "outputs": [],
   "source": [
    "_.zeval()"
   ]
  },
  {
   "cell_type": "markdown",
   "metadata": {},
   "source": [
    "It works even if we have more than one character."
   ]
  },
  {
   "cell_type": "code",
   "execution_count": null,
   "metadata": {},
   "outputs": [],
   "source": [
    "def tstr1(s):  # type: ignore\n",
    "    if s == 'hello world':\n",
    "        return True\n",
    "    else:\n",
    "        return False"
   ]
  },
  {
   "cell_type": "code",
   "execution_count": null,
   "metadata": {},
   "outputs": [],
   "source": [
    "with ConcolicTracer() as _:\n",
    "    r = _[tstr1]('hello world')"
   ]
  },
  {
   "cell_type": "code",
   "execution_count": null,
   "metadata": {},
   "outputs": [],
   "source": [
    "_.context"
   ]
  },
  {
   "cell_type": "code",
   "execution_count": null,
   "metadata": {},
   "outputs": [],
   "source": [
    "_.zeval()"
   ]
  },
  {
   "cell_type": "markdown",
   "metadata": {},
   "source": [
    "##### Concatenation of Strings\n",
    "What if we need to concatenate two strings? We need additional helpers to accomplish that."
   ]
  },
  {
   "cell_type": "code",
   "execution_count": null,
   "metadata": {},
   "outputs": [],
   "source": [
    "class zstr(zstr):\n",
    "    def __add__(self, other):\n",
    "        z, v = self._zv(other)\n",
    "        return zstr(self.context, self.z + z, self.v + v)\n",
    "\n",
    "    def __radd__(self, other):\n",
    "        return self.__add__(other)"
   ]
  },
  {
   "cell_type": "markdown",
   "metadata": {},
   "source": [
    "Here is how it can be used. First, we create the wrapped arguments"
   ]
  },
  {
   "cell_type": "code",
   "execution_count": null,
   "metadata": {},
   "outputs": [],
   "source": [
    "with ConcolicTracer() as _:\n",
    "    v1, v2 = [zstr.create(_.context, 'arg_%d' % fresh_name(), s)\n",
    "              for s in ['hello', 'world']]\n",
    "    if (v1 + ' ' + v2) == 'hello world':\n",
    "        print('hello world')"
   ]
  },
  {
   "cell_type": "markdown",
   "metadata": {},
   "source": [
    "The addition of symbolic variables is preserved in `context`"
   ]
  },
  {
   "cell_type": "code",
   "execution_count": null,
   "metadata": {},
   "outputs": [],
   "source": [
    "_.context"
   ]
  },
  {
   "cell_type": "markdown",
   "metadata": {},
   "source": [
    "##### Producing Substrings\n",
    "Similarly, accessing substrings also require extra help."
   ]
  },
  {
   "cell_type": "code",
   "execution_count": null,
   "metadata": {},
   "outputs": [],
   "source": [
    "class zstr(zstr):\n",
    "    def __getitem__(self, idx):\n",
    "        if isinstance(idx, slice):\n",
    "            start, stop, step = idx.indices(len(self.v))\n",
    "            assert step == 1  # for now\n",
    "            assert stop >= start  # for now\n",
    "            rz = z3.SubString(self.z, start, stop - start)\n",
    "            rv = self.v[idx]\n",
    "        elif isinstance(idx, int):\n",
    "            rz = z3.SubString(self.z, idx, 1)\n",
    "            rv = self.v[idx]\n",
    "        else:\n",
    "            assert False  # for now\n",
    "        return zstr(self.context, rz, rv)\n",
    "\n",
    "    def __iter__(self):\n",
    "        return zstr_iterator(self.context, self)"
   ]
  },
  {
   "cell_type": "markdown",
   "metadata": {},
   "source": [
    "##### An Iterator Class for Strings\n",
    "\n",
    "We define the iterator as follows."
   ]
  },
  {
   "cell_type": "code",
   "execution_count": null,
   "metadata": {},
   "outputs": [],
   "source": [
    "class zstr_iterator():\n",
    "    def __init__(self, context, zstr):\n",
    "        self.context = context\n",
    "        self._zstr = zstr\n",
    "        self._str_idx = 0\n",
    "        self._str_max = zstr._len  # intz is not an _int_\n",
    "\n",
    "    def __next__(self):\n",
    "        if self._str_idx == self._str_max:  # intz#eq\n",
    "            raise StopIteration\n",
    "        c = self._zstr[self._str_idx]\n",
    "        self._str_idx += 1\n",
    "        return c\n",
    "\n",
    "    def __len__(self):\n",
    "        return self._len"
   ]
  },
  {
   "cell_type": "markdown",
   "metadata": {},
   "source": [
    "Here is how it can be used."
   ]
  },
  {
   "cell_type": "code",
   "execution_count": null,
   "metadata": {},
   "outputs": [],
   "source": [
    "def tstr2(s):\n",
    "    if s[0] == 'h' and s[1] == 'e' and s[3] == 'l':\n",
    "        return True\n",
    "    else:\n",
    "        return False"
   ]
  },
  {
   "cell_type": "code",
   "execution_count": null,
   "metadata": {},
   "outputs": [],
   "source": [
    "with ConcolicTracer() as _:\n",
    "    r = _[tstr2]('hello')"
   ]
  },
  {
   "cell_type": "markdown",
   "metadata": {},
   "source": [
    "Again, the context shows predicates encountered."
   ]
  },
  {
   "cell_type": "code",
   "execution_count": null,
   "metadata": {},
   "outputs": [],
   "source": [
    "_.context"
   ]
  },
  {
   "cell_type": "markdown",
   "metadata": {},
   "source": [
    "The function `zeval()` returns a solution for the predicate. Note that the value returned is not exactly the argument that we passed in. This is a consequence of the predicates we have. That is, we have no constraints on what the character value on `s[2]` should be."
   ]
  },
  {
   "cell_type": "code",
   "execution_count": null,
   "metadata": {},
   "outputs": [],
   "source": [
    "_.zeval()"
   ]
  },
  {
   "cell_type": "markdown",
   "metadata": {},
   "source": [
    "##### Translating to Upper and Lower Equivalents\n",
    "\n",
    "A major complication is supporting `upper()` and `lower()` methods. We use the previously defined `zchr()` and `zord()` functions to accomplish this."
   ]
  },
  {
   "cell_type": "code",
   "execution_count": null,
   "metadata": {},
   "outputs": [],
   "source": [
    "class zstr(zstr):\n",
    "    def upper(self):\n",
    "        empty = ''\n",
    "        ne = 'empty_%d' % fresh_name()\n",
    "        result = zstr.create(self.context, ne, empty)\n",
    "        self.context[1].append(z3.StringVal(empty) == result.z)\n",
    "        cdiff = (ord('a') - ord('A'))\n",
    "        for i in self:\n",
    "            oz = zord(self.context, i.z)\n",
    "            uz = zchr(self.context, oz - cdiff)\n",
    "            rz = z3.And([oz >= ord('a'), oz <= ord('z')])\n",
    "            ov = ord(i.v)\n",
    "            uv = chr(ov - cdiff)\n",
    "            rv = ov >= ord('a') and ov <= ord('z')\n",
    "            if zbool(self.context, rz, rv):\n",
    "                i = zstr(self.context, uz, uv)\n",
    "            else:\n",
    "                i = zstr(self.context, i.z, i.v)\n",
    "            result += i\n",
    "        return result"
   ]
  },
  {
   "cell_type": "markdown",
   "metadata": {},
   "source": [
    "The `lower()` function is similar to `upper()` except that the character ranges are switched, and the lowercase is above uppercase. Hence, we add the difference to the ordinal to make a character to lowercase."
   ]
  },
  {
   "cell_type": "code",
   "execution_count": null,
   "metadata": {},
   "outputs": [],
   "source": [
    "class zstr(zstr):\n",
    "    def lower(self):\n",
    "        empty = ''\n",
    "        ne = 'empty_%d' % fresh_name()\n",
    "        result = zstr.create(self.context, ne, empty)\n",
    "        self.context[1].append(z3.StringVal(empty) == result.z)\n",
    "        cdiff = (ord('a') - ord('A'))\n",
    "        for i in self:\n",
    "            oz = zord(self.context, i.z)\n",
    "            uz = zchr(self.context, oz + cdiff)\n",
    "            rz = z3.And([oz >= ord('A'), oz <= ord('Z')])\n",
    "            ov = ord(i.v)\n",
    "            uv = chr(ov + cdiff)\n",
    "            rv = ov >= ord('A') and ov <= ord('Z')\n",
    "            if zbool(self.context, rz, rv):\n",
    "                i = zstr(self.context, uz, uv)\n",
    "            else:\n",
    "                i = zstr(self.context, i.z, i.v)\n",
    "            result += i\n",
    "        return result"
   ]
  },
  {
   "cell_type": "markdown",
   "metadata": {},
   "source": [
    "Here is how it is used."
   ]
  },
  {
   "cell_type": "code",
   "execution_count": null,
   "metadata": {},
   "outputs": [],
   "source": [
    "def tstr3(s):\n",
    "    if s.upper() == 'H':\n",
    "        return True\n",
    "    else:\n",
    "        return False"
   ]
  },
  {
   "cell_type": "code",
   "execution_count": null,
   "metadata": {},
   "outputs": [],
   "source": [
    "with ConcolicTracer() as _:\n",
    "    r = _[tstr3]('h')"
   ]
  },
  {
   "cell_type": "markdown",
   "metadata": {},
   "source": [
    "Again, we use `zeval()` to solve the collected constraints, and verify that our constraints are correct. "
   ]
  },
  {
   "cell_type": "code",
   "execution_count": null,
   "metadata": {},
   "outputs": [],
   "source": [
    "_.zeval()"
   ]
  },
  {
   "cell_type": "markdown",
   "metadata": {},
   "source": [
    "Here is a larger example using `upper()`"
   ]
  },
  {
   "cell_type": "code",
   "execution_count": null,
   "metadata": {},
   "outputs": [],
   "source": [
    "def tstr4(s):\n",
    "    if s.lower() == 'hello world':\n",
    "        return True\n",
    "    else:\n",
    "        return False"
   ]
  },
  {
   "cell_type": "code",
   "execution_count": null,
   "metadata": {},
   "outputs": [],
   "source": [
    "with ConcolicTracer() as _:\n",
    "    r = _[tstr4]('Hello World')"
   ]
  },
  {
   "cell_type": "code",
   "execution_count": null,
   "metadata": {},
   "outputs": [],
   "source": [
    "_.zeval()"
   ]
  },
  {
   "cell_type": "markdown",
   "metadata": {},
   "source": [
    "Again, we obtain the right input value."
   ]
  },
  {
   "cell_type": "markdown",
   "metadata": {},
   "source": [
    "##### Checking for String Prefixes\n",
    "We define `startswith()`."
   ]
  },
  {
   "cell_type": "code",
   "execution_count": null,
   "metadata": {},
   "outputs": [],
   "source": [
    "class zstr(zstr):\n",
    "    def startswith(self, other, beg=0, end=None):\n",
    "        assert end is None  # for now\n",
    "        assert isinstance(beg, int)  # for now\n",
    "        zb = z3.IntVal(beg)\n",
    "\n",
    "        others = other if isinstance(other, tuple) else (other, )\n",
    "\n",
    "        last = False\n",
    "        for o in others:\n",
    "            z, v = self._zv(o)\n",
    "            r = z3.IndexOf(self.z, z, zb)\n",
    "            last = zbool(self.context, r == zb, self.v.startswith(v))\n",
    "            if last:\n",
    "                return last\n",
    "        return last"
   ]
  },
  {
   "cell_type": "markdown",
   "metadata": {},
   "source": [
    "An example."
   ]
  },
  {
   "cell_type": "code",
   "execution_count": null,
   "metadata": {},
   "outputs": [],
   "source": [
    "def tstr5(s):\n",
    "    if s.startswith('hello'):\n",
    "        return True\n",
    "    else:\n",
    "        return False"
   ]
  },
  {
   "cell_type": "code",
   "execution_count": null,
   "metadata": {},
   "outputs": [],
   "source": [
    "with ConcolicTracer() as _:\n",
    "    r = _[tstr5]('hello world')"
   ]
  },
  {
   "cell_type": "code",
   "execution_count": null,
   "metadata": {},
   "outputs": [],
   "source": [
    "_.zeval()"
   ]
  },
  {
   "cell_type": "code",
   "execution_count": null,
   "metadata": {},
   "outputs": [],
   "source": [
    "with ConcolicTracer() as _:\n",
    "    r = _[tstr5]('my world')"
   ]
  },
  {
   "cell_type": "code",
   "execution_count": null,
   "metadata": {},
   "outputs": [],
   "source": [
    "_.zeval()"
   ]
  },
  {
   "cell_type": "markdown",
   "metadata": {},
   "source": [
    "As before, the predicates only ensure that the `startswith()` returned a true value. Hence, our solution reflects that."
   ]
  },
  {
   "cell_type": "markdown",
   "metadata": {},
   "source": [
    "##### Finding Substrings\n",
    "We also define `find()`"
   ]
  },
  {
   "cell_type": "code",
   "execution_count": null,
   "metadata": {},
   "outputs": [],
   "source": [
    "class zstr(zstr):\n",
    "    def find(self, other, beg=0, end=None):\n",
    "        assert end is None  # for now\n",
    "        assert isinstance(beg, int)  # for now\n",
    "        zb = z3.IntVal(beg)\n",
    "        z, v = self._zv(other)\n",
    "        zi = z3.IndexOf(self.z, z, zb)\n",
    "        vi = self.v.find(v, beg, end)\n",
    "        return zint(self.context, zi, vi)"
   ]
  },
  {
   "cell_type": "markdown",
   "metadata": {},
   "source": [
    "An example."
   ]
  },
  {
   "cell_type": "code",
   "execution_count": null,
   "metadata": {},
   "outputs": [],
   "source": [
    "def tstr6(s):\n",
    "    if s.find('world') != -1:\n",
    "        return True\n",
    "    else:\n",
    "        return False"
   ]
  },
  {
   "cell_type": "code",
   "execution_count": null,
   "metadata": {},
   "outputs": [],
   "source": [
    "with ConcolicTracer() as _:\n",
    "    r = _[tstr6]('hello world')"
   ]
  },
  {
   "cell_type": "code",
   "execution_count": null,
   "metadata": {},
   "outputs": [],
   "source": [
    "_.zeval()"
   ]
  },
  {
   "cell_type": "markdown",
   "metadata": {},
   "source": [
    "As before, the predicates only ensure that the `find()` returned a value greater than -1. Hence, our solution reflects that."
   ]
  },
  {
   "cell_type": "markdown",
   "metadata": {},
   "source": [
    "##### Remove Space from Ends"
   ]
  },
  {
   "cell_type": "markdown",
   "metadata": {},
   "source": [
    "We next implement `strip()`."
   ]
  },
  {
   "cell_type": "code",
   "execution_count": null,
   "metadata": {},
   "outputs": [],
   "source": [
    "import string"
   ]
  },
  {
   "cell_type": "code",
   "execution_count": null,
   "metadata": {},
   "outputs": [],
   "source": [
    "class zstr(zstr):\n",
    "    def rstrip(self, chars=None):\n",
    "        if chars is None:\n",
    "            chars = string.whitespace\n",
    "        if self._len == 0:\n",
    "            return self\n",
    "        else:\n",
    "            last_idx = self._len - 1\n",
    "            cz = z3.SubString(self.z, last_idx.z, 1)\n",
    "            cv = self.v[-1]\n",
    "            zcheck_space = z3.Or([cz == z3.StringVal(char) for char in chars])\n",
    "            vcheck_space = any(cv == char for char in chars)\n",
    "            if zbool(self.context, zcheck_space, vcheck_space):\n",
    "                return zstr(self.context, z3.SubString(self.z, 0, last_idx.z),\n",
    "                            self.v[0:-1]).rstrip(chars)\n",
    "            else:\n",
    "                return self"
   ]
  },
  {
   "cell_type": "code",
   "execution_count": null,
   "metadata": {},
   "outputs": [],
   "source": [
    "def tstr7(s):\n",
    "    if s.rstrip(' ') == 'a b':\n",
    "        return True\n",
    "    else:\n",
    "        return False"
   ]
  },
  {
   "cell_type": "code",
   "execution_count": null,
   "metadata": {},
   "outputs": [],
   "source": [
    "with ConcolicTracer() as _:\n",
    "    r = _[tstr7]('a b   ')\n",
    "    print(r)"
   ]
  },
  {
   "cell_type": "code",
   "execution_count": null,
   "metadata": {},
   "outputs": [],
   "source": [
    "_.zeval()"
   ]
  },
  {
   "cell_type": "code",
   "execution_count": null,
   "metadata": {},
   "outputs": [],
   "source": [
    "class zstr(zstr):\n",
    "    def lstrip(self, chars=None):\n",
    "        if chars is None:\n",
    "            chars = string.whitespace\n",
    "        if self._len == 0:\n",
    "            return self\n",
    "        else:\n",
    "            first_idx = 0\n",
    "            cz = z3.SubString(self.z, 0, 1)\n",
    "            cv = self.v[0]\n",
    "            zcheck_space = z3.Or([cz == z3.StringVal(char) for char in chars])\n",
    "            vcheck_space = any(cv == char for char in chars)\n",
    "            if zbool(self.context, zcheck_space, vcheck_space):\n",
    "                return zstr(self.context, z3.SubString(\n",
    "                    self.z, 1, self._len.z), self.v[1:]).lstrip(chars)\n",
    "            else:\n",
    "                return self"
   ]
  },
  {
   "cell_type": "code",
   "execution_count": null,
   "metadata": {},
   "outputs": [],
   "source": [
    "def tstr8(s):\n",
    "    if s.lstrip(' ') == 'a b':\n",
    "        return True\n",
    "    else:\n",
    "        return False"
   ]
  },
  {
   "cell_type": "code",
   "execution_count": null,
   "metadata": {},
   "outputs": [],
   "source": [
    "with ConcolicTracer() as _:\n",
    "    r = _[tstr8]('   a b')\n",
    "    print(r)"
   ]
  },
  {
   "cell_type": "code",
   "execution_count": null,
   "metadata": {},
   "outputs": [],
   "source": [
    "_.zeval()"
   ]
  },
  {
   "cell_type": "code",
   "execution_count": null,
   "metadata": {},
   "outputs": [],
   "source": [
    "class zstr(zstr):\n",
    "    def strip(self, chars=None):\n",
    "        return self.lstrip(chars).rstrip(chars)"
   ]
  },
  {
   "cell_type": "markdown",
   "metadata": {},
   "source": [
    "Example usage."
   ]
  },
  {
   "cell_type": "code",
   "execution_count": null,
   "metadata": {},
   "outputs": [],
   "source": [
    "def tstr9(s):\n",
    "    if s.strip() == 'a b':\n",
    "        return True\n",
    "    else:\n",
    "        return False"
   ]
  },
  {
   "cell_type": "code",
   "execution_count": null,
   "metadata": {},
   "outputs": [],
   "source": [
    "with ConcolicTracer() as _:\n",
    "    r = _[tstr9]('    a b  ')\n",
    "    print(r)"
   ]
  },
  {
   "cell_type": "code",
   "execution_count": null,
   "metadata": {},
   "outputs": [],
   "source": [
    "_.zeval()"
   ]
  },
  {
   "cell_type": "markdown",
   "metadata": {},
   "source": [
    "The `strip()` has generated the right constraints. "
   ]
  },
  {
   "cell_type": "markdown",
   "metadata": {},
   "source": [
    "##### Splitting Strings\n",
    "\n",
    "We implement string `split()` as follows."
   ]
  },
  {
   "cell_type": "code",
   "execution_count": null,
   "metadata": {},
   "outputs": [],
   "source": [
    "class zstr(zstr):\n",
    "    def split(self, sep=None, maxsplit=-1):\n",
    "        assert sep is not None  # default space based split is complicated\n",
    "        assert maxsplit == -1  # for now.\n",
    "        zsep = z3.StringVal(sep)\n",
    "        zl = z3.Length(zsep)\n",
    "        # zi would be the length of prefix\n",
    "        zi = z3.IndexOf(self.z, zsep, z3.IntVal(0))\n",
    "        # Z3Bug: There is a bug in the `z3.IndexOf` method which returns\n",
    "        # `z3.SeqRef` instead of `z3.ArithRef`. So we need to fix it.\n",
    "        zi = z3.ArithRef(zi.ast, zi.ctx)\n",
    "\n",
    "        vi = self.v.find(sep)\n",
    "        if zbool(self.context, zi >= z3.IntVal(0), vi >= 0):\n",
    "            zprefix = z3.SubString(self.z, z3.IntVal(0), zi)\n",
    "            zmid = z3.SubString(self.z, zi, zl)\n",
    "            zsuffix = z3.SubString(self.z, zi + zl,\n",
    "                                   z3.Length(self.z))\n",
    "            return [zstr(self.context, zprefix, self.v[0:vi])] + zstr(\n",
    "                self.context, zsuffix, self.v[vi + len(sep):]).split(\n",
    "                    sep, maxsplit)\n",
    "        else:\n",
    "            return [self]"
   ]
  },
  {
   "cell_type": "code",
   "execution_count": null,
   "metadata": {},
   "outputs": [],
   "source": [
    "def tstr10(s):\n",
    "    if s.split(',') == ['a', 'b', 'c']:\n",
    "        return True\n",
    "    else:\n",
    "        return False"
   ]
  },
  {
   "cell_type": "code",
   "execution_count": null,
   "metadata": {},
   "outputs": [],
   "source": [
    "with ConcolicTracer() as _:\n",
    "    r = _[tstr10]('a,b,c')\n",
    "    print(r)"
   ]
  },
  {
   "cell_type": "code",
   "execution_count": null,
   "metadata": {},
   "outputs": [],
   "source": [
    "_.zeval()"
   ]
  },
  {
   "cell_type": "markdown",
   "metadata": {},
   "source": [
    "##### Trip Wire\n",
    "\n",
    "For easier debugging, we abort any calls to methods in `str` that are not overridden by `zstr`."
   ]
  },
  {
   "cell_type": "code",
   "execution_count": null,
   "metadata": {},
   "outputs": [],
   "source": [
    "def make_str_abort_wrapper(fun):\n",
    "    def proxy(*args, **kwargs):\n",
    "        raise Exception('%s Not implemented in `zstr`' % fun.__name__)\n",
    "    return proxy"
   ]
  },
  {
   "cell_type": "code",
   "execution_count": null,
   "metadata": {},
   "outputs": [],
   "source": [
    "def init_concolic_3():\n",
    "    strmembers = inspect.getmembers(zstr, callable)\n",
    "    zstrmembers = {m[0] for m in strmembers if len(\n",
    "        m) == 2 and 'zstr' in m[1].__qualname__}\n",
    "    for name, fn in inspect.getmembers(str, callable):\n",
    "        # Omitted 'splitlines' as this is needed for formatting output in\n",
    "        # IPython/Jupyter\n",
    "        if name not in zstrmembers and name not in [\n",
    "            'splitlines',\n",
    "            '__class__',\n",
    "            '__contains__',\n",
    "            '__delattr__',\n",
    "            '__dir__',\n",
    "            '__format__',\n",
    "            '__ge__',\n",
    "            '__getattribute__',\n",
    "            '__getnewargs__',\n",
    "            '__gt__',\n",
    "            '__hash__',\n",
    "            '__le__',\n",
    "            '__len__',\n",
    "            '__lt__',\n",
    "            '__mod__',\n",
    "            '__mul__',\n",
    "            '__ne__',\n",
    "            '__reduce__',\n",
    "            '__reduce_ex__',\n",
    "            '__repr__',\n",
    "            '__rmod__',\n",
    "            '__rmul__',\n",
    "            '__setattr__',\n",
    "            '__sizeof__',\n",
    "                '__str__']:\n",
    "            setattr(zstr, name, make_str_abort_wrapper(fn))"
   ]
  },
  {
   "cell_type": "code",
   "execution_count": null,
   "metadata": {},
   "outputs": [],
   "source": [
    "INITIALIZER_LIST.append(init_concolic_3)"
   ]
  },
  {
   "cell_type": "code",
   "execution_count": null,
   "metadata": {
    "tags": []
   },
   "outputs": [],
   "source": [
    "init_concolic_3()"
   ]
  },
  {
   "cell_type": "markdown",
   "metadata": {},
   "source": [
    "### End of Excursion"
   ]
  },
  {
   "cell_type": "markdown",
   "metadata": {},
   "source": [
    "### Example: Triangle\n",
    "\n",
    "We previously showed how to run `triangle()` under `ConcolicTracer`."
   ]
  },
  {
   "cell_type": "code",
   "execution_count": null,
   "metadata": {},
   "outputs": [],
   "source": [
    "with ConcolicTracer() as _:\n",
    "    print(_[triangle](1, 2, 3))"
   ]
  },
  {
   "cell_type": "markdown",
   "metadata": {},
   "source": [
    "The symbolic variables are as follows:"
   ]
  },
  {
   "cell_type": "code",
   "execution_count": null,
   "metadata": {
    "tags": []
   },
   "outputs": [],
   "source": [
    "_.decls"
   ]
  },
  {
   "cell_type": "markdown",
   "metadata": {},
   "source": [
    "The predicates are as follows:"
   ]
  },
  {
   "cell_type": "code",
   "execution_count": null,
   "metadata": {},
   "outputs": [],
   "source": [
    "_.path"
   ]
  },
  {
   "cell_type": "markdown",
   "metadata": {},
   "source": [
    "Using `zeval()`, we solve these path conditions and obtain a solution. We find that Z3 gives us three distinct integer values:"
   ]
  },
  {
   "cell_type": "code",
   "execution_count": null,
   "metadata": {},
   "outputs": [],
   "source": [
    "_.zeval()"
   ]
  },
  {
   "cell_type": "markdown",
   "metadata": {},
   "source": [
    "(Note that some of the values may be negative. Indeed, `triangle()` works with negative length values, too, even if real triangles only have positive lengths.)"
   ]
  },
  {
   "cell_type": "markdown",
   "metadata": {},
   "source": [
    "If we invoke `triangle()` with these very values, we take the _exact same path_ as the original input:"
   ]
  },
  {
   "cell_type": "code",
   "execution_count": null,
   "metadata": {},
   "outputs": [],
   "source": [
    "triangle(0, -2, -1)"
   ]
  },
  {
   "cell_type": "markdown",
   "metadata": {},
   "source": [
    "We can have z3 _negate_ individual conditions – and thus take different paths.\n",
    "First, we retrieve the symbolic variables."
   ]
  },
  {
   "cell_type": "code",
   "execution_count": null,
   "metadata": {},
   "outputs": [],
   "source": [
    "za, zb, zc = [z3.Int(s) for s in _.decls.keys()]"
   ]
  },
  {
   "cell_type": "code",
   "execution_count": null,
   "metadata": {},
   "outputs": [],
   "source": [
    "za, zb, zc"
   ]
  },
  {
   "cell_type": "markdown",
   "metadata": {},
   "source": [
    "Then, we pass a negated predicate to `zeval()`. The key (here: `1`) determines which predicate the new predicate will replace."
   ]
  },
  {
   "cell_type": "code",
   "execution_count": null,
   "metadata": {},
   "outputs": [],
   "source": [
    "_.zeval({1: zb == zc})"
   ]
  },
  {
   "cell_type": "code",
   "execution_count": null,
   "metadata": {},
   "outputs": [],
   "source": [
    "triangle(1, 0, 1)"
   ]
  },
  {
   "cell_type": "markdown",
   "metadata": {},
   "source": [
    "The updated predicate returns `isosceles` as expected. By negating further conditions, we can systematically explore all branches in `triangle()`."
   ]
  },
  {
   "cell_type": "markdown",
   "metadata": {},
   "source": [
    "### Example: Decoding CGI Strings"
   ]
  },
  {
   "cell_type": "markdown",
   "metadata": {},
   "source": [
    "Let us apply `ConcolicTracer` on our example program `cgi_decode()` from the [chapter on coverage](Coverage.ipynb). Note that we need to rewrite its code slightly, as the hash lookups in `hex_values` can not be used for transferring constraints yet."
   ]
  },
  {
   "cell_type": "code",
   "execution_count": null,
   "metadata": {},
   "outputs": [],
   "source": [
    "def cgi_decode(s):\n",
    "    \"\"\"Decode the CGI-encoded string `s`:\n",
    "       * replace \"+\" by \" \"\n",
    "       * replace \"%xx\" by the character with hex number xx.\n",
    "       Return the decoded string.  Raise `ValueError` for invalid inputs.\"\"\"\n",
    "\n",
    "    # Mapping of hex digits to their integer values\n",
    "    hex_values = {\n",
    "        '0': 0, '1': 1, '2': 2, '3': 3, '4': 4,\n",
    "        '5': 5, '6': 6, '7': 7, '8': 8, '9': 9,\n",
    "        'a': 10, 'b': 11, 'c': 12, 'd': 13, 'e': 14, 'f': 15,\n",
    "        'A': 10, 'B': 11, 'C': 12, 'D': 13, 'E': 14, 'F': 15,\n",
    "    }\n",
    "\n",
    "    t = ''\n",
    "    i = 0\n",
    "    while i < len(s):\n",
    "        c = s[i]\n",
    "        if c == '+':\n",
    "            t += ' '\n",
    "        elif c == '%':\n",
    "            digit_high, digit_low = s[i + 1], s[i + 2]\n",
    "            i = i + 2\n",
    "            found = 0\n",
    "            v = 0\n",
    "            for key in hex_values:\n",
    "                if key == digit_high:\n",
    "                    found = found + 1\n",
    "                    v = hex_values[key] * 16\n",
    "                    break\n",
    "            for key in hex_values:\n",
    "                if key == digit_low:\n",
    "                    found = found + 1\n",
    "                    v = v + hex_values[key]\n",
    "                    break\n",
    "            if found == 2:\n",
    "                if v >= 128:\n",
    "                    # z3.StringVal(urllib.parse.unquote('%80')) <-- bug in z3\n",
    "                    raise ValueError(\"Invalid encoding\")\n",
    "                t = t + chr(v)\n",
    "            else:\n",
    "                raise ValueError(\"Invalid encoding\")\n",
    "        else:\n",
    "            t = t + c\n",
    "        i = i + 1\n",
    "    return t"
   ]
  },
  {
   "cell_type": "code",
   "execution_count": null,
   "metadata": {},
   "outputs": [],
   "source": [
    "with ConcolicTracer() as _:\n",
    "    _[cgi_decode]('a%20d')"
   ]
  },
  {
   "cell_type": "markdown",
   "metadata": {},
   "source": [
    "Once executed, we can retrieve the symbolic variables in the `decls` attribute. This is a mapping of symbolic variables to types."
   ]
  },
  {
   "cell_type": "code",
   "execution_count": null,
   "metadata": {},
   "outputs": [],
   "source": [
    "_.decls"
   ]
  },
  {
   "cell_type": "markdown",
   "metadata": {},
   "source": [
    "The extracted path conditions can be found in the `path` attribute:"
   ]
  },
  {
   "cell_type": "code",
   "execution_count": null,
   "metadata": {},
   "outputs": [],
   "source": [
    "_.path"
   ]
  },
  {
   "cell_type": "markdown",
   "metadata": {},
   "source": [
    "The `context` attribute holds a pair of `decls` and `path` attributes; this is useful for passing it into the `ConcolicTracer` constructor."
   ]
  },
  {
   "cell_type": "code",
   "execution_count": null,
   "metadata": {},
   "outputs": [],
   "source": [
    "assert _.context == (_.decls, _.path)"
   ]
  },
  {
   "cell_type": "markdown",
   "metadata": {},
   "source": [
    "We can solve these constraints to obtain a value for the function parameters that follow the same path as the original (traced) invocation:"
   ]
  },
  {
   "cell_type": "code",
   "execution_count": null,
   "metadata": {},
   "outputs": [],
   "source": [
    "_.zeval()"
   ]
  },
  {
   "cell_type": "markdown",
   "metadata": {},
   "source": [
    "_Negating_ some of these constraints will yield different paths taken, and thus greater code coverage. This is what our concolic fuzzers (see later) do. Let us go and negate the first constraint, namely that the first character should _not_ be a `+` character:"
   ]
  },
  {
   "cell_type": "code",
   "execution_count": null,
   "metadata": {},
   "outputs": [],
   "source": [
    "_.path[0]"
   ]
  },
  {
   "cell_type": "markdown",
   "metadata": {},
   "source": [
    "To compute the negated string, we have to construct it via z3 primitives:"
   ]
  },
  {
   "cell_type": "code",
   "execution_count": null,
   "metadata": {},
   "outputs": [],
   "source": [
    "zs = z3.String('cgi_decode_s_str_1')"
   ]
  },
  {
   "cell_type": "code",
   "execution_count": null,
   "metadata": {},
   "outputs": [],
   "source": [
    "z3.SubString(zs, 0, 1) == z3.StringVal('a')"
   ]
  },
  {
   "cell_type": "markdown",
   "metadata": {},
   "source": [
    "Invoking `zeval()` with the path condition to be changed obtains a new input that satisfies the negated predicate:"
   ]
  },
  {
   "cell_type": "code",
   "execution_count": null,
   "metadata": {},
   "outputs": [],
   "source": [
    "(result, new_vars) = _.zeval({0: z3.SubString(zs, 0, 1) == z3.StringVal('+')})\n",
    "assert result == 'sat'"
   ]
  },
  {
   "cell_type": "code",
   "execution_count": null,
   "metadata": {},
   "outputs": [],
   "source": [
    "new_vars"
   ]
  },
  {
   "cell_type": "code",
   "execution_count": null,
   "metadata": {},
   "outputs": [],
   "source": [
    "(new_s, new_s_type) = new_vars['s']"
   ]
  },
  {
   "cell_type": "code",
   "execution_count": null,
   "metadata": {},
   "outputs": [],
   "source": [
    "new_s"
   ]
  },
  {
   "cell_type": "markdown",
   "metadata": {},
   "source": [
    "We can validate that `new_s` indeed takes the new path by re-running the tracer with `new_s` as input:"
   ]
  },
  {
   "cell_type": "code",
   "execution_count": null,
   "metadata": {},
   "outputs": [],
   "source": [
    "with ConcolicTracer() as _:\n",
    "    _[cgi_decode](new_s)"
   ]
  },
  {
   "cell_type": "code",
   "execution_count": null,
   "metadata": {},
   "outputs": [],
   "source": [
    "_.path"
   ]
  },
  {
   "cell_type": "markdown",
   "metadata": {},
   "source": [
    "By negating further conditions, we can explore more and more code."
   ]
  },
  {
   "cell_type": "markdown",
   "metadata": {},
   "source": [
    "### Example: Round\n",
    "\n",
    "Here is a function that gives you the nearest ten's multiplier"
   ]
  },
  {
   "cell_type": "code",
   "execution_count": null,
   "metadata": {},
   "outputs": [],
   "source": [
    "def round10(r):\n",
    "    while r % 10 != 0:\n",
    "        r += 1\n",
    "    return r"
   ]
  },
  {
   "cell_type": "markdown",
   "metadata": {},
   "source": [
    "As before, we execute the function under the `ConcolicTracer` context."
   ]
  },
  {
   "cell_type": "code",
   "execution_count": null,
   "metadata": {},
   "outputs": [],
   "source": [
    "with ConcolicTracer() as _:\n",
    "    r = _[round10](1)"
   ]
  },
  {
   "cell_type": "markdown",
   "metadata": {},
   "source": [
    "We verify that we were able to capture all the predicates:"
   ]
  },
  {
   "cell_type": "code",
   "execution_count": null,
   "metadata": {},
   "outputs": [],
   "source": [
    "_.context"
   ]
  },
  {
   "cell_type": "markdown",
   "metadata": {},
   "source": [
    "We use `zeval()` to obtain more inputs that take the same path."
   ]
  },
  {
   "cell_type": "code",
   "execution_count": null,
   "metadata": {},
   "outputs": [],
   "source": [
    "_.zeval()"
   ]
  },
  {
   "cell_type": "markdown",
   "metadata": {},
   "source": [
    "### Example: Absolute Maximum\n",
    "\n",
    "Do our concolic proxies work across functions? Say we have a function `max_value()` as below."
   ]
  },
  {
   "cell_type": "code",
   "execution_count": null,
   "metadata": {},
   "outputs": [],
   "source": [
    "def abs_value(a):\n",
    "    if a > 0:\n",
    "        return a\n",
    "    else:\n",
    "        return -a"
   ]
  },
  {
   "cell_type": "markdown",
   "metadata": {},
   "source": [
    "It is called by another function `abs_max()`"
   ]
  },
  {
   "cell_type": "code",
   "execution_count": null,
   "metadata": {},
   "outputs": [],
   "source": [
    "def abs_max(a, b):\n",
    "    a1 = abs_value(a)\n",
    "    b1 = abs_value(b)\n",
    "    if a1 > b1:\n",
    "        c = a1\n",
    "    else:\n",
    "        c = b1\n",
    "    return c"
   ]
  },
  {
   "cell_type": "markdown",
   "metadata": {},
   "source": [
    "Using the `Concolic()` context on `abs_max()`."
   ]
  },
  {
   "cell_type": "code",
   "execution_count": null,
   "metadata": {},
   "outputs": [],
   "source": [
    "with ConcolicTracer() as _:\n",
    "    _[abs_max](2, 1)"
   ]
  },
  {
   "cell_type": "markdown",
   "metadata": {},
   "source": [
    "As expected, we have the predicates across functions."
   ]
  },
  {
   "cell_type": "code",
   "execution_count": null,
   "metadata": {},
   "outputs": [],
   "source": [
    "_.context"
   ]
  },
  {
   "cell_type": "code",
   "execution_count": null,
   "metadata": {},
   "outputs": [],
   "source": [
    "_.zeval()"
   ]
  },
  {
   "cell_type": "markdown",
   "metadata": {},
   "source": [
    "Solving the predicates works as expected."
   ]
  },
  {
   "cell_type": "markdown",
   "metadata": {},
   "source": [
    "Using negative numbers as arguments so that a different branch is taken in `abs_value()`"
   ]
  },
  {
   "cell_type": "code",
   "execution_count": null,
   "metadata": {},
   "outputs": [],
   "source": [
    "with ConcolicTracer() as _:\n",
    "    _[abs_max](-2, -1)"
   ]
  },
  {
   "cell_type": "code",
   "execution_count": null,
   "metadata": {},
   "outputs": [],
   "source": [
    "_.context"
   ]
  },
  {
   "cell_type": "code",
   "execution_count": null,
   "metadata": {},
   "outputs": [],
   "source": [
    "_.zeval()"
   ]
  },
  {
   "cell_type": "markdown",
   "metadata": {},
   "source": [
    "The solution reflects our predicates. (We used `a > 0` in `abs_value()`)."
   ]
  },
  {
   "cell_type": "markdown",
   "metadata": {},
   "source": [
    "### Example: Binomial Coefficient\n",
    "\n",
    "For a larger example that uses different kinds of variables, say we want to compute the binomial coefficient by the following formulas\n",
    "\n",
    "$$ \n",
    "^nP_k=\\frac{n!}{(n-k)!}\n",
    "$$\n",
    "\n",
    "$$\n",
    "\\binom nk=\\,^nC_k=\\frac{^nP_k}{k!}\n",
    "$$\n"
   ]
  },
  {
   "cell_type": "markdown",
   "metadata": {},
   "source": [
    "we define the functions as follows."
   ]
  },
  {
   "cell_type": "code",
   "execution_count": null,
   "metadata": {},
   "outputs": [],
   "source": [
    "def factorial(n):  # type: ignore\n",
    "    v = 1\n",
    "    while n != 0:\n",
    "        v *= n\n",
    "        n -= 1\n",
    "\n",
    "    return v"
   ]
  },
  {
   "cell_type": "code",
   "execution_count": null,
   "metadata": {},
   "outputs": [],
   "source": [
    "def permutation(n, k):\n",
    "    return factorial(n) / factorial(n - k)"
   ]
  },
  {
   "cell_type": "code",
   "execution_count": null,
   "metadata": {},
   "outputs": [],
   "source": [
    "def combination(n, k):\n",
    "    return permutation(n, k) / factorial(k)"
   ]
  },
  {
   "cell_type": "code",
   "execution_count": null,
   "metadata": {},
   "outputs": [],
   "source": [
    "def binomial(n, k):\n",
    "    if n < 0 or k < 0 or n < k:\n",
    "        raise Exception('Invalid values')\n",
    "    return combination(n, k)"
   ]
  },
  {
   "cell_type": "markdown",
   "metadata": {},
   "source": [
    "As before, we run the function under `ConcolicTracer`."
   ]
  },
  {
   "cell_type": "code",
   "execution_count": null,
   "metadata": {},
   "outputs": [],
   "source": [
    "with ConcolicTracer() as _:\n",
    "    v = _[binomial](4, 2)"
   ]
  },
  {
   "cell_type": "markdown",
   "metadata": {},
   "source": [
    "Then call `zeval()` to evaluate."
   ]
  },
  {
   "cell_type": "code",
   "execution_count": null,
   "metadata": {},
   "outputs": [],
   "source": [
    "_.zeval()"
   ]
  },
  {
   "cell_type": "raw",
   "metadata": {},
   "source": [
    "The values returned are same as the input values as expected."
   ]
  },
  {
   "cell_type": "markdown",
   "metadata": {},
   "source": [
    "### Example: Database"
   ]
  },
  {
   "cell_type": "markdown",
   "metadata": {
    "toc-hr-collapsed": true
   },
   "source": [
    "For a larger example using the Concolic String class `zstr`, we use the DB class from the [chapter on information flow](InformationFlow.ipynb)."
   ]
  },
  {
   "cell_type": "code",
   "execution_count": null,
   "metadata": {},
   "outputs": [],
   "source": [
    "if z3.get_version() > (4, 8, 7, 0):\n",
    "    print(\"\"\"Note: The following example may not work with your Z3 version;\n",
    "    see https://github.com/Z3Prover/z3/issues/5763 for details.\n",
    "    Consider `pip install z3-solver==4.8.7.0` as a workaround.\"\"\")"
   ]
  },
  {
   "cell_type": "code",
   "execution_count": null,
   "metadata": {},
   "outputs": [],
   "source": [
    "from InformationFlow import DB, sample_db, update_inventory"
   ]
  },
  {
   "cell_type": "markdown",
   "metadata": {},
   "source": [
    "We first populate our database."
   ]
  },
  {
   "cell_type": "code",
   "execution_count": null,
   "metadata": {},
   "outputs": [],
   "source": [
    "from GrammarMiner import VEHICLES  # minor dependency"
   ]
  },
  {
   "cell_type": "code",
   "execution_count": null,
   "metadata": {},
   "outputs": [],
   "source": [
    "db = sample_db()\n",
    "for V in VEHICLES:\n",
    "    update_inventory(db, V)"
   ]
  },
  {
   "cell_type": "code",
   "execution_count": null,
   "metadata": {},
   "outputs": [],
   "source": [
    "db.db"
   ]
  },
  {
   "cell_type": "markdown",
   "metadata": {},
   "source": [
    "We are now ready to fuzz our `DB` class. Hash functions are difficult to handle directly (because they rely on internal C functions). Hence we modify `table()` slightly."
   ]
  },
  {
   "cell_type": "code",
   "execution_count": null,
   "metadata": {},
   "outputs": [],
   "source": [
    "class ConcolicDB(DB):\n",
    "    def table(self, t_name):\n",
    "        for k, v in self.db:\n",
    "            if t_name == k:\n",
    "                return v\n",
    "        raise SQLException('Table (%s) was not found' % repr(t_name))\n",
    "\n",
    "    def column(self, decl, c_name):\n",
    "        for k in decl:\n",
    "            if c_name == k:\n",
    "                return decl[k]\n",
    "        raise SQLException('Column (%s) was not found' % repr(c_name))"
   ]
  },
  {
   "cell_type": "markdown",
   "metadata": {},
   "source": [
    "To make it easy, we define a single function `db_select()` that directly invokes `db.sql()`."
   ]
  },
  {
   "cell_type": "code",
   "execution_count": null,
   "metadata": {},
   "outputs": [],
   "source": [
    "def db_select(s):\n",
    "    my_db = ConcolicDB()\n",
    "    my_db.db = [(k, v) for (k, v) in db.db.items()]\n",
    "    r = my_db.sql(s)\n",
    "    return r"
   ]
  },
  {
   "cell_type": "markdown",
   "metadata": {},
   "source": [
    "We now want to run SQL statements under our `ConcolicTracer`, and collect predicates obtained."
   ]
  },
  {
   "cell_type": "code",
   "execution_count": null,
   "metadata": {},
   "outputs": [],
   "source": [
    "with ConcolicTracer() as _:\n",
    "    _[db_select]('select kind from inventory')"
   ]
  },
  {
   "cell_type": "markdown",
   "metadata": {},
   "source": [
    "The predicates encountered during the execution are as follows:"
   ]
  },
  {
   "cell_type": "code",
   "execution_count": null,
   "metadata": {},
   "outputs": [],
   "source": [
    "_.path"
   ]
  },
  {
   "cell_type": "markdown",
   "metadata": {},
   "source": [
    "We can use `zeval()` as before to solve the constraints."
   ]
  },
  {
   "cell_type": "code",
   "execution_count": null,
   "metadata": {},
   "outputs": [],
   "source": [
    "_.zeval()"
   ]
  },
  {
   "cell_type": "markdown",
   "metadata": {
    "tags": []
   },
   "source": [
    "## Fuzzing with Constraints\n",
    "\n",
    "The `SimpleConcolicFuzzer` class starts with a sample input generated by some other fuzzer. It then runs the function being tested under `ConcolicTracer`, and collects the path predicates. It then negates random predicates within the path and solves it with Z3 to produce a new output that is guaranteed to take a different path than the original."
   ]
  },
  {
   "cell_type": "markdown",
   "metadata": {},
   "source": [
    "As with `ConcolicTracer`, above, please first look at the examples before digging into the implementation."
   ]
  },
  {
   "cell_type": "markdown",
   "metadata": {},
   "source": [
    "### Excursion: Implementing SimpleConcolicFuzzer"
   ]
  },
  {
   "cell_type": "markdown",
   "metadata": {},
   "source": [
    "First, we import the `Fuzzer` interface, and an example program `hang_if_no_space()`"
   ]
  },
  {
   "cell_type": "code",
   "execution_count": null,
   "metadata": {},
   "outputs": [],
   "source": [
    "from Fuzzer import Fuzzer, hang_if_no_space"
   ]
  },
  {
   "cell_type": "code",
   "execution_count": null,
   "metadata": {},
   "outputs": [],
   "source": [
    "from ExpectError import ExpectTimeout, ExpectError"
   ]
  },
  {
   "cell_type": "code",
   "execution_count": null,
   "metadata": {},
   "outputs": [],
   "source": [
    "import random"
   ]
  },
  {
   "cell_type": "markdown",
   "metadata": {},
   "source": [
    "#### Representing Decisions"
   ]
  },
  {
   "cell_type": "markdown",
   "metadata": {},
   "source": [
    "To make the fuzzer work, we need a way to represent decisions made during trace. We keep this in a _binary tree_ where each node represents a decision made, and each leaf represents a complete path. A node in the binary tree is represented by the `TraceNode` class.\n",
    "\n",
    "When a new node is added, it represents a decision taken by the parent on some predicate. This predicate is supplied as `smt_val`, which is `True` for this child to be reached. Since the predicate is actually present in the parent node, we also carry a member `smt` which will be updated by the first child to be added."
   ]
  },
  {
   "cell_type": "code",
   "execution_count": null,
   "metadata": {},
   "outputs": [],
   "source": [
    "class TraceNode:\n",
    "    def __init__(self, smt_val, parent, info):\n",
    "        # This is the smt that lead to this node\n",
    "        self._smt_val = z3.simplify(smt_val) if smt_val is not None else None\n",
    "\n",
    "        # This is the predicate that this node might perform at a future point\n",
    "        self.smt = None\n",
    "        self.info = info\n",
    "        self.parent = parent\n",
    "        self.children = {}\n",
    "        self.path = None\n",
    "        self.tree = None\n",
    "        self._pattern = None\n",
    "        self.log = True\n",
    "\n",
    "    def no(self): return self.children.get(self.tree.no_bit)\n",
    "\n",
    "    def yes(self): return self.children.get(self.tree.yes_bit)\n",
    "\n",
    "    def get_children(self): return (self.no(), self.yes())\n",
    "\n",
    "    def __str__(self):\n",
    "        return 'TraceNode[%s]' % ','.join(self.children.keys())"
   ]
  },
  {
   "cell_type": "markdown",
   "metadata": {},
   "source": [
    "We add a `PlausibleChild` class to track the leaf nodes."
   ]
  },
  {
   "cell_type": "code",
   "execution_count": null,
   "metadata": {},
   "outputs": [],
   "source": [
    "class PlausibleChild:\n",
    "    def __init__(self, parent, cond, tree):\n",
    "        self.parent = parent\n",
    "        self.cond = cond\n",
    "        self.tree = tree\n",
    "        self._smt_val = None\n",
    "\n",
    "    def __repr__(self):\n",
    "        return 'PlausibleChild[%s]' % (self.parent.pattern() + ':' + self.cond)"
   ]
  },
  {
   "cell_type": "markdown",
   "metadata": {},
   "source": [
    "When the leaf nodes are used to generate new paths, we expect its sibling `TraceNode` to have been already explored. Hence, we make use of the sibling's values for context `cc`, and the `smt_val` from the parent."
   ]
  },
  {
   "cell_type": "code",
   "execution_count": null,
   "metadata": {},
   "outputs": [],
   "source": [
    "class PlausibleChild(PlausibleChild):\n",
    "    def smt_val(self):\n",
    "        if self._smt_val is not None:\n",
    "            return self._smt_val\n",
    "        # if the parent has other children, then that child would have updatd the parent's smt\n",
    "        # Hence, we can use that child's smt_value's opposite as our value.\n",
    "        assert self.parent.smt is not None\n",
    "        if self.cond == self.tree.no_bit:\n",
    "            self._smt_val = z3.Not(self.parent.smt)\n",
    "        else:\n",
    "            self._smt_val = self.parent.smt\n",
    "        return self._smt_val\n",
    "\n",
    "    def cc(self):\n",
    "        if self.parent.info.get('cc') is not None:\n",
    "            return self.parent.info['cc']\n",
    "        # if there is a plausible child node, it means that there can\n",
    "        # be at most one child.\n",
    "        siblings = list(self.parent.children.values())\n",
    "        assert len(siblings) == 1\n",
    "        # We expect at the other child to have cc\n",
    "        return siblings[0].info['cc']"
   ]
  },
  {
   "cell_type": "markdown",
   "metadata": {},
   "source": [
    "The `PlausibleChild` instance is used to generate new paths to explore using `path_expression()`."
   ]
  },
  {
   "cell_type": "code",
   "execution_count": null,
   "metadata": {},
   "outputs": [],
   "source": [
    "class PlausibleChild(PlausibleChild):\n",
    "    def path_expression(self):\n",
    "        path_to_root = self.parent.get_path_to_root()\n",
    "        assert path_to_root[0]._smt_val is None\n",
    "        return [i._smt_val for i in path_to_root[1:]] + [self.smt_val()]"
   ]
  },
  {
   "cell_type": "markdown",
   "metadata": {},
   "source": [
    "The `TraceTree` class helps us keep track of the binary tree. In the beginning, the root is a sentinel `TraceNode` instance, and simply have two plausible children as leaves. As soon as the first trace is added, one of the plausible children will become a true child."
   ]
  },
  {
   "cell_type": "code",
   "execution_count": null,
   "metadata": {},
   "outputs": [],
   "source": [
    "class TraceTree:\n",
    "    def __init__(self):\n",
    "        self.root = TraceNode(smt_val=None, parent=None, info={'num': 0})\n",
    "        self.root.tree = self\n",
    "        self.leaves = {}\n",
    "        self.no_bit, self.yes_bit = '0', '1'\n",
    "\n",
    "        pprefix = ':'\n",
    "        for bit in [self.no_bit, self.yes_bit]:\n",
    "            self.leaves[pprefix + bit] = PlausibleChild(self.root, bit, self)\n",
    "        self.completed_paths = {}"
   ]
  },
  {
   "cell_type": "markdown",
   "metadata": {},
   "source": [
    "The `add_trace()` method of the `TraceTree` provides a way for new traces to be added. It is kept separate from the initialization as we might want to add more than one trace from the same function."
   ]
  },
  {
   "cell_type": "code",
   "execution_count": null,
   "metadata": {},
   "outputs": [],
   "source": [
    "class TraceTree(TraceTree):\n",
    "    def add_trace(self, tracer, string):\n",
    "        last = self.root\n",
    "        i = 0\n",
    "        for i, elt in enumerate(tracer.path):\n",
    "            last = last.add_child(elt=elt, i=i + 1, cc=tracer, string=string)\n",
    "        last.add_child(elt=z3.BoolVal(True), i=i + 1, cc=tracer, string=string)"
   ]
  },
  {
   "cell_type": "markdown",
   "metadata": {},
   "source": [
    "To make `add_trace()` work, we need a little more infrastructure, that we define below.\n",
    "\n",
    "The `bit()` method translates a predicate to a bit that corresponds to the decision taken at each predicate. If the `if` branch is taken, the result is `1`, while `else` branch is indicated by `0`. The pattern indicates the bit-pattern of decisions required to reach the leaf from the root."
   ]
  },
  {
   "cell_type": "code",
   "execution_count": null,
   "metadata": {},
   "outputs": [],
   "source": [
    "class TraceNode(TraceNode):\n",
    "    def bit(self):\n",
    "        if self._smt_val is None:\n",
    "            return None\n",
    "        return self.tree.no_bit if self._smt_val.decl(\n",
    "        ).name() == 'not' else self.tree.yes_bit\n",
    "\n",
    "    def pattern(self):\n",
    "        if self._pattern is not None:\n",
    "            return self._pattern\n",
    "        path = self.get_path_to_root()\n",
    "        assert path[0]._smt_val is None\n",
    "        assert path[0].parent is None\n",
    "\n",
    "        self._pattern = ''.join([p.bit() for p in path[1:]])\n",
    "        return self._pattern"
   ]
  },
  {
   "cell_type": "markdown",
   "metadata": {},
   "source": [
    "Each node knows how to add a new child, and get the path to root, which is cached.\n",
    "\n",
    "When we add a child to the root node, it means that there was a decision in the current node, and the child is the result of the decision. Hence, to get the decision being made, we simplify the `smt` expression, and check if it starts with `not`. If it does not start with a `not`, we interpret that as the current decision in the node. If it starts with `not`, then we interpret that `not(smt)` was the expression being evaluated in the current node.\n",
    "\n",
    "We know the first decision made only after going through the program at least once. As soon as the program is traversed, we update the parent with the decision that resulted in the current child."
   ]
  },
  {
   "cell_type": "code",
   "execution_count": null,
   "metadata": {},
   "outputs": [],
   "source": [
    "class TraceNode(TraceNode):\n",
    "    def add_child(self, elt, i, cc, string):\n",
    "        if elt == z3.BoolVal(True):\n",
    "            # No more exploration here. Simply unregister the leaves of *this*\n",
    "            # node and possibly register them in completed nodes, and exit\n",
    "            for bit in [self.tree.no_bit, self.tree.yes_bit]:\n",
    "                child_leaf = self.pattern() + ':' + bit\n",
    "                if child_leaf in self.tree.leaves:\n",
    "                    del self.tree.leaves[child_leaf]\n",
    "            self.tree.completed_paths[self.pattern()] = self\n",
    "            return None\n",
    "\n",
    "        child_node = TraceNode(smt_val=elt,\n",
    "                               parent=self,\n",
    "                               info={'num': i, 'cc': cc, 'string': string})\n",
    "        child_node.tree = self.tree\n",
    "\n",
    "        # bit represents the path that child took from this node.\n",
    "        bit = child_node.bit()\n",
    "\n",
    "        # first we update our smt decision\n",
    "        if bit == self.tree.yes_bit:  # yes, which means the smt can be used as is\n",
    "            if self.smt is not None:\n",
    "                assert self.smt == child_node._smt_val\n",
    "            else:\n",
    "                self.smt = child_node._smt_val\n",
    "        # no, which means we have to negate it to get the decision.\n",
    "        elif bit == self.tree.no_bit:\n",
    "            smt_ = z3.simplify(z3.Not(child_node._smt_val))\n",
    "            if self.smt is not None:\n",
    "                assert smt_ == self.smt\n",
    "            else:\n",
    "                self.smt = smt_\n",
    "        else:\n",
    "            assert False\n",
    "\n",
    "        if bit in self.children:\n",
    "            #    if self.log:\n",
    "            #print(elt, child_node.bit(), i, string)\n",
    "            #print(i,'overwriting', bit,'=>',self.children[bit],'with',child_node)\n",
    "            child_node = self.children[bit]\n",
    "            #self.children[bit] = child_node\n",
    "            #child_node.children = old.children\n",
    "        else:\n",
    "            self.children[bit] = child_node\n",
    "\n",
    "        # At this point, we have to unregister any leaves that correspond to this child from tree,\n",
    "        # and add the plausible children of this child as leaves to be explored. Note that\n",
    "        # if it is the end (z3.True), we do not have any more children.\n",
    "        child_leaf = self.pattern() + ':' + bit\n",
    "        if child_leaf in self.tree.leaves:\n",
    "            del self.tree.leaves[child_leaf]\n",
    "\n",
    "        pprefix = child_node.pattern() + ':'\n",
    "\n",
    "        # Plausible children.\n",
    "        for bit in [self.tree.no_bit, self.tree.yes_bit]:\n",
    "            self.tree.leaves[pprefix +\n",
    "                             bit] = PlausibleChild(child_node, bit, self.tree)\n",
    "        return child_node"
   ]
  },
  {
   "cell_type": "markdown",
   "metadata": {},
   "source": [
    "The path to root from any node is computed once and cached."
   ]
  },
  {
   "cell_type": "code",
   "execution_count": null,
   "metadata": {},
   "outputs": [],
   "source": [
    "class TraceNode(TraceNode):\n",
    "    def get_path_to_root(self):\n",
    "        if self.path is not None:\n",
    "            return self.path\n",
    "        parent_path = []\n",
    "        if self.parent is not None:\n",
    "            parent_path = self.parent.get_path_to_root()\n",
    "        self.path = parent_path + [self]\n",
    "        return self.path"
   ]
  },
  {
   "cell_type": "markdown",
   "metadata": {},
   "source": [
    "#### The SimpleConcolicFuzzer class"
   ]
  },
  {
   "cell_type": "markdown",
   "metadata": {},
   "source": [
    "The `SimpleConcolicFuzzer` is defined with the `Fuzzer` interface. "
   ]
  },
  {
   "cell_type": "code",
   "execution_count": null,
   "metadata": {},
   "outputs": [],
   "source": [
    "class SimpleConcolicFuzzer(Fuzzer):\n",
    "    def __init__(self):\n",
    "        self.ct = TraceTree()\n",
    "        self.max_tries = 1000\n",
    "        self.last = None\n",
    "        self.last_idx = None"
   ]
  },
  {
   "cell_type": "markdown",
   "metadata": {},
   "source": [
    "The `add_trace()` method we defined earlier is used as follows. First, we use a random string to generate the concolic trace."
   ]
  },
  {
   "cell_type": "code",
   "execution_count": null,
   "metadata": {},
   "outputs": [],
   "source": [
    "with ExpectTimeout(2):\n",
    "    with ConcolicTracer() as _:\n",
    "        _[hang_if_no_space]('ab d')"
   ]
  },
  {
   "cell_type": "markdown",
   "metadata": {},
   "source": [
    "Next, we initialize and add this trace to the fuzzer."
   ]
  },
  {
   "cell_type": "code",
   "execution_count": null,
   "metadata": {},
   "outputs": [],
   "source": [
    "_.path"
   ]
  },
  {
   "cell_type": "code",
   "execution_count": null,
   "metadata": {},
   "outputs": [],
   "source": [
    "scf = SimpleConcolicFuzzer()\n",
    "scf.ct.add_trace(_, 'ab d')"
   ]
  },
  {
   "cell_type": "markdown",
   "metadata": {},
   "source": [
    "The path we added above can be obtained from the `TraceTree` as below."
   ]
  },
  {
   "cell_type": "code",
   "execution_count": null,
   "metadata": {},
   "outputs": [],
   "source": [
    "[i._smt_val for i in scf.ct.root.get_children()[0].get_children()[\n",
    "    0].get_children()[1].get_path_to_root()]"
   ]
  },
  {
   "cell_type": "markdown",
   "metadata": {},
   "source": [
    "Below are the registered leaves that we can explore at this moment."
   ]
  },
  {
   "cell_type": "code",
   "execution_count": null,
   "metadata": {},
   "outputs": [],
   "source": [
    "for key in scf.ct.leaves:\n",
    "    print(key, '\\t', scf.ct.leaves[key])"
   ]
  },
  {
   "cell_type": "markdown",
   "metadata": {},
   "source": [
    "Next, we need a way to visualize the constructed tree."
   ]
  },
  {
   "cell_type": "code",
   "execution_count": null,
   "metadata": {},
   "outputs": [],
   "source": [
    "from GrammarFuzzer import display_tree"
   ]
  },
  {
   "cell_type": "code",
   "execution_count": null,
   "metadata": {},
   "outputs": [],
   "source": [
    "TREE_NODES = {}"
   ]
  },
  {
   "cell_type": "code",
   "execution_count": null,
   "metadata": {},
   "outputs": [],
   "source": [
    "def my_extract_node(tnode, id):\n",
    "    key, node, parent = tnode\n",
    "    if node is None:\n",
    "        # return '? (%s:%s)' % (parent.pattern(), key) , [], ''\n",
    "        return '?', [], ''\n",
    "    if node.smt is None:\n",
    "        return '* %s' % node.info.get('string', ''), [], ''\n",
    "\n",
    "    no, yes = node.get_children()\n",
    "    num = str(node.info.get('num'))\n",
    "    children = [('0', no, node), ('1', yes, node)]\n",
    "    TREE_NODES[id] = 0\n",
    "    return \"(%s) %s\" % (num, str(node.smt)), children, ''"
   ]
  },
  {
   "cell_type": "code",
   "execution_count": null,
   "metadata": {},
   "outputs": [],
   "source": [
    "def my_edge_attr(dot, start_node, stop_node):\n",
    "    # the edges are always drawn '0:NO' first.\n",
    "    if TREE_NODES[start_node] == 0:\n",
    "        color, label = 'red', '0'\n",
    "        TREE_NODES[start_node] = 1\n",
    "    else:\n",
    "        color, label = 'blue', '1'\n",
    "        TREE_NODES[start_node] = 2\n",
    "    dot.edge(repr(start_node), repr(stop_node), color=color, label=label)"
   ]
  },
  {
   "cell_type": "code",
   "execution_count": null,
   "metadata": {},
   "outputs": [],
   "source": [
    "def display_trace_tree(root):\n",
    "    TREE_NODES.clear()\n",
    "    return display_tree(\n",
    "        ('', root, None), extract_node=my_extract_node, edge_attr=my_edge_attr)"
   ]
  },
  {
   "cell_type": "code",
   "execution_count": null,
   "metadata": {},
   "outputs": [],
   "source": [
    "display_trace_tree(scf.ct.root)"
   ]
  },
  {
   "cell_type": "markdown",
   "metadata": {},
   "source": [
    "For example, the pattern `00:0` corresponds to the following predicates."
   ]
  },
  {
   "cell_type": "code",
   "execution_count": null,
   "metadata": {},
   "outputs": [],
   "source": [
    "scf.ct.leaves['00:0']"
   ]
  },
  {
   "cell_type": "code",
   "execution_count": null,
   "metadata": {},
   "outputs": [],
   "source": [
    "scf.ct.leaves['00:0'].path_expression()"
   ]
  },
  {
   "cell_type": "markdown",
   "metadata": {},
   "source": [
    "Similarly the pattern `:1` corresponds to the following predicates."
   ]
  },
  {
   "cell_type": "code",
   "execution_count": null,
   "metadata": {},
   "outputs": [],
   "source": [
    "scf.ct.leaves[':1']"
   ]
  },
  {
   "cell_type": "code",
   "execution_count": null,
   "metadata": {},
   "outputs": [],
   "source": [
    "scf.ct.leaves[':1'].path_expression()"
   ]
  },
  {
   "cell_type": "markdown",
   "metadata": {},
   "source": [
    "We can now generate the next input to be generated by looking for the a leaf that is incompletely explored. The idea is to collect all leaf nodes, and choose one at random."
   ]
  },
  {
   "cell_type": "code",
   "execution_count": null,
   "metadata": {},
   "outputs": [],
   "source": [
    "class SimpleConcolicFuzzer(SimpleConcolicFuzzer):\n",
    "    def add_trace(self, trace, s):\n",
    "        self.ct.add_trace(trace, s)\n",
    "\n",
    "    def next_choice(self):\n",
    "        #lst = sorted(list(self.ct.leaves.keys()), key=len)\n",
    "        c = random.choice(list(self.ct.leaves.keys()))\n",
    "        #c = lst[0]\n",
    "        return self.ct.leaves[c]"
   ]
  },
  {
   "cell_type": "markdown",
   "metadata": {},
   "source": [
    "We use the `next_choice()` as follows."
   ]
  },
  {
   "cell_type": "code",
   "execution_count": null,
   "metadata": {},
   "outputs": [],
   "source": [
    "scf = SimpleConcolicFuzzer()\n",
    "scf.add_trace(_, 'ab d')\n",
    "node = scf.next_choice()"
   ]
  },
  {
   "cell_type": "code",
   "execution_count": null,
   "metadata": {},
   "outputs": [],
   "source": [
    "node"
   ]
  },
  {
   "cell_type": "code",
   "execution_count": null,
   "metadata": {},
   "outputs": [],
   "source": [
    "node.path_expression()"
   ]
  },
  {
   "cell_type": "markdown",
   "metadata": {},
   "source": [
    "We get the next choice for exploration, and expand the path expression, and return it together with a context using `get_newpath()`"
   ]
  },
  {
   "cell_type": "code",
   "execution_count": null,
   "metadata": {},
   "outputs": [],
   "source": [
    "class SimpleConcolicFuzzer(SimpleConcolicFuzzer):\n",
    "    def get_newpath(self):\n",
    "        node = self.next_choice()\n",
    "        path = node.path_expression()\n",
    "        return path, node.cc()"
   ]
  },
  {
   "cell_type": "code",
   "execution_count": null,
   "metadata": {},
   "outputs": [],
   "source": [
    "scf = SimpleConcolicFuzzer()\n",
    "scf.add_trace(_, 'abcd')\n",
    "path, cc = scf.get_newpath()\n",
    "path"
   ]
  },
  {
   "cell_type": "markdown",
   "metadata": {},
   "source": [
    "#### The fuzzing method\n",
    "\n",
    "The `fuzz()` method simply generates new lists of predicates, and solves them to produce new inputs."
   ]
  },
  {
   "cell_type": "code",
   "execution_count": null,
   "metadata": {},
   "outputs": [],
   "source": [
    "class SimpleConcolicFuzzer(SimpleConcolicFuzzer):\n",
    "    def fuzz(self):\n",
    "        if self.ct.root.children == {}:\n",
    "            # a random value to generate comparisons. This would be\n",
    "            # the initial value around which we explore with concolic\n",
    "            # fuzzing.\n",
    "            return ' '\n",
    "        for i in range(self.max_tries):\n",
    "            path, last = self.get_newpath()\n",
    "            s, v = zeval_smt(path, last, log=False)\n",
    "            if s != 'sat':\n",
    "                # raise Exception(\"Unexpected UNSAT\")\n",
    "                continue\n",
    "\n",
    "            val = list(v.values())[0]\n",
    "            elt, typ = val\n",
    "\n",
    "            # make sure that we do not retry the tried paths\n",
    "            # The tracer we add here is incomplete. This gets updated when\n",
    "            # the add_trace is called from the concolic fuzzer context.\n",
    "            # self.add_trace(ConcolicTracer((last.decls, path)), elt)\n",
    "            if typ == 'Int':\n",
    "                if len(elt) == 2 and elt[0] == '-':  # negative numbers are [-, x]\n",
    "                    return -1*int(elt[1])\n",
    "                return int(elt)\n",
    "            elif typ == 'String':\n",
    "                return elt\n",
    "            return elt\n",
    "        return None"
   ]
  },
  {
   "cell_type": "markdown",
   "metadata": {},
   "source": [
    "### End of Excursion"
   ]
  },
  {
   "cell_type": "markdown",
   "metadata": {},
   "source": [
    "To illustrate `SimpleConcolicFuzzer`, let us apply it on our example program `cgi_decode()` from the `Coverage` chapter. Note that we cannot use it directly as the hash lookups in `hex_values` can not be used for transferring constraints yet."
   ]
  },
  {
   "cell_type": "code",
   "execution_count": null,
   "metadata": {},
   "outputs": [],
   "source": [
    "with ConcolicTracer() as _:\n",
    "    _[cgi_decode]('a+c')"
   ]
  },
  {
   "cell_type": "code",
   "execution_count": null,
   "metadata": {},
   "outputs": [],
   "source": [
    "scf = SimpleConcolicFuzzer()\n",
    "scf.add_trace(_, 'a+c')"
   ]
  },
  {
   "cell_type": "markdown",
   "metadata": {},
   "source": [
    "The _trace tree_ shows the path conditions encountered so far. Any blue edge towards a \"?\" implies that there is a path not yet taken."
   ]
  },
  {
   "cell_type": "code",
   "execution_count": null,
   "metadata": {},
   "outputs": [],
   "source": [
    "display_trace_tree(scf.ct.root)"
   ]
  },
  {
   "cell_type": "markdown",
   "metadata": {},
   "source": [
    "So, we fuzz to get a new path that is not empty."
   ]
  },
  {
   "cell_type": "code",
   "execution_count": null,
   "metadata": {},
   "outputs": [],
   "source": [
    "v = scf.fuzz()\n",
    "while not v:\n",
    "    v = scf.fuzz()\n",
    "print(v)"
   ]
  },
  {
   "cell_type": "markdown",
   "metadata": {},
   "source": [
    "We can now obtain the new trace as before."
   ]
  },
  {
   "cell_type": "code",
   "execution_count": null,
   "metadata": {},
   "outputs": [],
   "source": [
    "with ExpectError():\n",
    "    with ConcolicTracer() as _:\n",
    "        _[cgi_decode](v)"
   ]
  },
  {
   "cell_type": "markdown",
   "metadata": {},
   "source": [
    "The new trace is added to our fuzzer using `add_trace()`"
   ]
  },
  {
   "cell_type": "code",
   "execution_count": null,
   "metadata": {},
   "outputs": [],
   "source": [
    "scf.add_trace(_, v)"
   ]
  },
  {
   "cell_type": "markdown",
   "metadata": {},
   "source": [
    "The updated binary tree is as follows. Note the difference between the child nodes of `Root` node."
   ]
  },
  {
   "cell_type": "code",
   "execution_count": null,
   "metadata": {},
   "outputs": [],
   "source": [
    "display_trace_tree(scf.ct.root)"
   ]
  },
  {
   "cell_type": "markdown",
   "metadata": {},
   "source": [
    "A complete fuzzer run is as follows:"
   ]
  },
  {
   "cell_type": "code",
   "execution_count": null,
   "metadata": {},
   "outputs": [],
   "source": [
    "scf = SimpleConcolicFuzzer()\n",
    "for i in range(10):\n",
    "    v = scf.fuzz()\n",
    "    print(repr(v))\n",
    "    if v is None:\n",
    "        continue\n",
    "    with ConcolicTracer() as _:\n",
    "        with ExpectError(print_traceback=False):\n",
    "            # z3.StringVal(urllib.parse.unquote('%80')) <-- bug in z3\n",
    "            _[cgi_decode](v)\n",
    "    scf.add_trace(_, v)"
   ]
  },
  {
   "cell_type": "code",
   "execution_count": null,
   "metadata": {},
   "outputs": [],
   "source": [
    "display_trace_tree(scf.ct.root)"
   ]
  },
  {
   "cell_type": "markdown",
   "metadata": {},
   "source": [
    "**Note.** Our concolic tracer is limited in that it does not track changes in the string length. This leads it to treat every string with same prefix as the same string."
   ]
  },
  {
   "cell_type": "markdown",
   "metadata": {},
   "source": [
    "The `SimpleConcolicFuzzer` is reasonably efficient at exploring paths near the path followed by a given sample input. However, it is not very intelligent when it comes to choosing which paths to follow. We look at another fuzzer that lifts the predicates obtained to the grammar and achieves better fuzzing."
   ]
  },
  {
   "cell_type": "markdown",
   "metadata": {},
   "source": [
    "## Concolic Grammar Fuzzing\n",
    "\n",
    "The concolic framework can be used directly in grammar-based fuzzing. We implement a class `ConcolicGrammarFuzzer` wihich does this."
   ]
  },
  {
   "cell_type": "markdown",
   "metadata": {
    "tags": []
   },
   "source": [
    "### Excursion: Implementing ConcolicGrammarFuzzer"
   ]
  },
  {
   "cell_type": "markdown",
   "metadata": {},
   "source": [
    "First, we extend our `GrammarFuzzer` with a helper method `tree_to_string()` such that we can retrieve the derivation tree of the fuzz output. We also define `prune_tree()` and `coalesce()` methods to reduce the depth of sub trees. These methods accept a list of tokens types such that a node belonging to the token type gets converted from a tree to a leaf node by calling `tree_to_string()`."
   ]
  },
  {
   "cell_type": "code",
   "execution_count": null,
   "metadata": {},
   "outputs": [],
   "source": [
    "from InformationFlow import INVENTORY_GRAMMAR, SQLException"
   ]
  },
  {
   "cell_type": "code",
   "execution_count": null,
   "metadata": {},
   "outputs": [],
   "source": [
    "from GrammarFuzzer import GrammarFuzzer"
   ]
  },
  {
   "cell_type": "code",
   "execution_count": null,
   "metadata": {},
   "outputs": [],
   "source": [
    "class ConcolicGrammarFuzzer(GrammarFuzzer):\n",
    "    def tree_to_string(self, tree):\n",
    "        symbol, children, *_ = tree\n",
    "        e = ''\n",
    "        if children:\n",
    "            return e.join([self.tree_to_string(c) for c in children])\n",
    "        else:\n",
    "            return e if symbol in self.grammar else symbol\n",
    "\n",
    "    def prune_tree(self, tree, tokens):\n",
    "        name, children = tree\n",
    "        children = self.coalesce(children)\n",
    "        if name in tokens:\n",
    "            return (name, [(self.tree_to_string(tree), [])])\n",
    "        else:\n",
    "            return (name, [self.prune_tree(c, tokens) for c in children])\n",
    "\n",
    "    def coalesce(self, children):\n",
    "        last = ''\n",
    "        new_lst = []\n",
    "        for cn, cc in children:\n",
    "            if cn not in self.grammar:\n",
    "                last += cn\n",
    "            else:\n",
    "                if last:\n",
    "                    new_lst.append((last, []))\n",
    "                    last = ''\n",
    "                new_lst.append((cn, cc))\n",
    "        if last:\n",
    "            new_lst.append((last, []))\n",
    "        return new_lst"
   ]
  },
  {
   "cell_type": "markdown",
   "metadata": {},
   "source": [
    "We can now use the fuzzer to produce inputs for our DB."
   ]
  },
  {
   "cell_type": "code",
   "execution_count": null,
   "metadata": {},
   "outputs": [],
   "source": [
    "tgf = ConcolicGrammarFuzzer(INVENTORY_GRAMMAR)\n",
    "while True:\n",
    "    qtree = tgf.fuzz_tree()\n",
    "    query = str(tgf.tree_to_string(qtree))\n",
    "    if query.startswith('select'):\n",
    "        break"
   ]
  },
  {
   "cell_type": "code",
   "execution_count": null,
   "metadata": {},
   "outputs": [],
   "source": [
    "from ExpectError import ExpectError"
   ]
  },
  {
   "cell_type": "code",
   "execution_count": null,
   "metadata": {},
   "outputs": [],
   "source": [
    "with ExpectError():\n",
    "    print(repr(query))\n",
    "    with ConcolicTracer() as _:\n",
    "        res = _[db_select](str(query))\n",
    "    print(repr(res))"
   ]
  },
  {
   "cell_type": "markdown",
   "metadata": {},
   "source": [
    "Our fuzzer returns with an exception. It is unable to find the specified table. Let us examine the predicates it encountered."
   ]
  },
  {
   "cell_type": "code",
   "execution_count": null,
   "metadata": {},
   "outputs": [],
   "source": [
    "for i, p in enumerate(_.path):\n",
    "    print(i, p)"
   ]
  },
  {
   "cell_type": "markdown",
   "metadata": {},
   "source": [
    "Note that we can obtain constraints that are not present in the grammar from using the `ConcolicTracer`. In particular, see how we are able to obtain the condition that the table needs to be `inventory` (Predicate 11) for the fuzzing to succeed."
   ]
  },
  {
   "cell_type": "markdown",
   "metadata": {},
   "source": [
    "How do we lift these to the grammar? and in particular how do we do it automatically? One option we have is to simply switch the last predicate obtained. In our case, the last predicate is (11). Can we simply invert the predicate and solve it again?"
   ]
  },
  {
   "cell_type": "code",
   "execution_count": null,
   "metadata": {},
   "outputs": [],
   "source": [
    "new_path = _.path[0:-1] + [z3.Not(_.path[-1])]"
   ]
  },
  {
   "cell_type": "code",
   "execution_count": null,
   "metadata": {},
   "outputs": [],
   "source": [
    "new_ = ConcolicTracer((_.decls, new_path))\n",
    "new_.fn = _.fn\n",
    "new_.fn_args = _.fn_args"
   ]
  },
  {
   "cell_type": "code",
   "execution_count": null,
   "metadata": {},
   "outputs": [],
   "source": [
    "new_.zeval()"
   ]
  },
  {
   "cell_type": "markdown",
   "metadata": {},
   "source": [
    "Indeed, this will not work as the string lengths being compared to are different."
   ]
  },
  {
   "cell_type": "code",
   "execution_count": null,
   "metadata": {},
   "outputs": [],
   "source": [
    "print(_.path[-1])\n",
    "z3.solve(z3.Not(_.path[-1]))"
   ]
  },
  {
   "cell_type": "markdown",
   "metadata": {},
   "source": [
    "A better idea is to investigate what _string_ comparisons are being made, and associate that with the corresponding nodes in the grammar. Let us examine our derivation tree (pruned to avoid recursive structures, and to focus on important parts)."
   ]
  },
  {
   "cell_type": "code",
   "execution_count": null,
   "metadata": {},
   "outputs": [],
   "source": [
    "from GrammarFuzzer import display_tree"
   ]
  },
  {
   "cell_type": "code",
   "execution_count": null,
   "metadata": {},
   "outputs": [],
   "source": [
    "prune_tokens = [\n",
    "    '<value>', '<table>', '<column>', '<literals>', '<exprs>', '<bexpr>'\n",
    "]\n",
    "dt = tgf.prune_tree(qtree, prune_tokens)\n",
    "display_tree(dt)"
   ]
  },
  {
   "cell_type": "markdown",
   "metadata": {},
   "source": [
    "Can we identify which part of the input was supplied by which part of the grammar? We define `span()` that can recover this information from the derivation tree. For a given node, let us assume that the start point is known. Then, for processing the children, we proceed as follows: We choose one child at a time from left to right, and compute the length of the child. The length of the children before the current child in addition to our starting point gives the starting point of the current child. The end point for each node is simply the end point of its last children (or the length of its node if it is a leaf)."
   ]
  },
  {
   "cell_type": "code",
   "execution_count": null,
   "metadata": {},
   "outputs": [],
   "source": [
    "from GrammarFuzzer import START_SYMBOL"
   ]
  },
  {
   "cell_type": "code",
   "execution_count": null,
   "metadata": {},
   "outputs": [],
   "source": [
    "def span(node, g, node_start=0):\n",
    "    hm = {}\n",
    "    k, cs = node\n",
    "    end_i = node_start\n",
    "    new_cs = []\n",
    "    for c in cs:\n",
    "        chm, (ck, child_start, child_end, gcs) = span(c, g, end_i)\n",
    "        new_cs.append((ck, child_start, child_end, gcs))\n",
    "        end_i = child_end\n",
    "        hm.update(chm)\n",
    "    node_end = end_i if cs else node_start + len(k)\n",
    "    if k in g and k != START_SYMBOL:\n",
    "        hm[k] = (node_start, node_end - node_start)\n",
    "    return hm, (k, node_start, node_end, new_cs)"
   ]
  },
  {
   "cell_type": "markdown",
   "metadata": {},
   "source": [
    "We use it as follows:"
   ]
  },
  {
   "cell_type": "code",
   "execution_count": null,
   "metadata": {},
   "outputs": [],
   "source": [
    "span_hm, _n = span(dt, INVENTORY_GRAMMAR)"
   ]
  },
  {
   "cell_type": "code",
   "execution_count": null,
   "metadata": {},
   "outputs": [],
   "source": [
    "span_hm"
   ]
  },
  {
   "cell_type": "markdown",
   "metadata": {},
   "source": [
    "We can check if we got the right values as follows."
   ]
  },
  {
   "cell_type": "code",
   "execution_count": null,
   "metadata": {},
   "outputs": [],
   "source": [
    "print(\"query:\", query)\n",
    "for k in span_hm:\n",
    "    start, l = span_hm[k]\n",
    "    print(k, query[start:start + l])"
   ]
  },
  {
   "cell_type": "markdown",
   "metadata": {},
   "source": [
    "Next, we need to obtain all the comparisons made in each predicate. For that, we define two helper functions. The first is `unwrap_substrings()` that translates multiple calls to `z3.SubString` and returns the start, and length of the given z3 string expression."
   ]
  },
  {
   "cell_type": "code",
   "execution_count": null,
   "metadata": {},
   "outputs": [],
   "source": [
    "def unwrap_substrings(s):\n",
    "    assert s.decl().name() == 'str.substr'\n",
    "    cs, frm, l = s.children()\n",
    "    fl = frm.as_long()\n",
    "    ll = l.as_long()\n",
    "    if cs.decl().name() == 'str.substr':\n",
    "        newfrm, _l = unwrap_substrings(cs)\n",
    "        return (fl + newfrm, ll)\n",
    "    else:\n",
    "        return (fl, ll)"
   ]
  },
  {
   "cell_type": "markdown",
   "metadata": {},
   "source": [
    "We define `traverse_z3()` that traverses a given z3 string expression, and collects all direct string comparisons to a substring of the original argument."
   ]
  },
  {
   "cell_type": "code",
   "execution_count": null,
   "metadata": {},
   "outputs": [],
   "source": [
    "def traverse_z3(p, hm):\n",
    "    def z3_as_string(v):\n",
    "        return v.as_string()\n",
    "\n",
    "    n = p.decl().name()\n",
    "    if n == 'not':\n",
    "        return traverse_z3(p.children()[0], hm)\n",
    "    elif n == '=':\n",
    "        i, j = p.children()\n",
    "        if isinstance(i, (int, z3.IntNumRef)):\n",
    "            return traverse_z3(j, hm)\n",
    "        elif isinstance(j, (int, z3.IntNumRef)):\n",
    "            return traverse_z3(i, hm)\n",
    "        else:\n",
    "            if i.is_string() and j.is_string():\n",
    "                if i.is_string_value():\n",
    "                    cs, frm, l = j.children()\n",
    "                    if (isinstance(frm, z3.IntNumRef)\n",
    "                            and isinstance(l, z3.IntNumRef)):\n",
    "                        hm[z3_as_string(i)] = unwrap_substrings(j)\n",
    "                elif j.is_string_value():\n",
    "                    cs, frm, l = i.children()\n",
    "                    if (isinstance(frm, z3.IntNumRef)\n",
    "                            and isinstance(l, z3.IntNumRef)):\n",
    "                        hm[z3_as_string(j)] = unwrap_substrings(i)\n",
    "            else:\n",
    "                assert False  # for now\n",
    "    elif n == '<' or n == '>':\n",
    "        i, j = p.children()\n",
    "        if isinstance(i, (int, z3.IntNumRef)):\n",
    "            return traverse_z3(j, hm)\n",
    "        elif isinstance(j, (int, z3.IntNumRef)):\n",
    "            return traverse_z3(i, hm)\n",
    "        else:\n",
    "            assert False\n",
    "    return p"
   ]
  },
  {
   "cell_type": "code",
   "execution_count": null,
   "metadata": {},
   "outputs": [],
   "source": [
    "comparisons: Dict[str, Tuple] = {}\n",
    "for p in _.path:\n",
    "    traverse_z3(p, comparisons)\n",
    "comparisons"
   ]
  },
  {
   "cell_type": "markdown",
   "metadata": {},
   "source": [
    "All that we need now is to declare string variables that match the substrings in `comparisons`, and solve for them for each item in the path. For that, we define `find_alternatives()`."
   ]
  },
  {
   "cell_type": "code",
   "execution_count": null,
   "metadata": {},
   "outputs": [],
   "source": [
    "def find_alternatives(spans, cmp):\n",
    "    alts = {}\n",
    "    for key in spans:\n",
    "        start, l = spans[key]\n",
    "        rset = set(range(start, start + l))\n",
    "        for ckey in cmp:\n",
    "            cstart, cl = cmp[ckey]\n",
    "            cset = set(range(cstart, cstart + cl))\n",
    "            # if rset.issubset(cset): <- ignoring subsets for now.\n",
    "            if rset == cset:\n",
    "                if key not in alts:\n",
    "                    alts[key] = set()\n",
    "                alts[key].add(ckey)\n",
    "    return alts"
   ]
  },
  {
   "cell_type": "markdown",
   "metadata": {},
   "source": [
    "We use it as follows."
   ]
  },
  {
   "cell_type": "code",
   "execution_count": null,
   "metadata": {},
   "outputs": [],
   "source": [
    "alternatives = find_alternatives(span_hm, comparisons)\n",
    "alternatives"
   ]
  },
  {
   "cell_type": "markdown",
   "metadata": {},
   "source": [
    "So, we have our alternatives for each key in the grammar. We can now update our grammar as follows."
   ]
  },
  {
   "cell_type": "code",
   "execution_count": null,
   "metadata": {},
   "outputs": [],
   "source": [
    "INVENTORY_GRAMMAR_NEW = dict(INVENTORY_GRAMMAR)"
   ]
  },
  {
   "cell_type": "code",
   "execution_count": null,
   "metadata": {},
   "outputs": [],
   "source": [
    "for k in alternatives:\n",
    "    INVENTORY_GRAMMAR_NEW[k] = INVENTORY_GRAMMAR_NEW[k] + list(alternatives[k])"
   ]
  },
  {
   "cell_type": "markdown",
   "metadata": {},
   "source": [
    "We made a choice here. We could have completely overwritten the definition of `<table>` . Instead, we added our new alternatives to the existing definition. This way, our fuzzer will also attempt other values for `<table>` once in a while."
   ]
  },
  {
   "cell_type": "code",
   "execution_count": null,
   "metadata": {},
   "outputs": [],
   "source": [
    "INVENTORY_GRAMMAR_NEW['<table>']"
   ]
  },
  {
   "cell_type": "markdown",
   "metadata": {},
   "source": [
    "Let us try fuzzing with our new grammar."
   ]
  },
  {
   "cell_type": "code",
   "execution_count": null,
   "metadata": {},
   "outputs": [],
   "source": [
    "cgf = ConcolicGrammarFuzzer(INVENTORY_GRAMMAR_NEW)"
   ]
  },
  {
   "cell_type": "code",
   "execution_count": null,
   "metadata": {},
   "outputs": [],
   "source": [
    "for i in range(10):\n",
    "    qtree = cgf.fuzz_tree()\n",
    "    query = cgf.tree_to_string(qtree)\n",
    "    print(query)\n",
    "    with ExpectError(print_traceback=False):\n",
    "        try:\n",
    "            with ConcolicTracer() as _:\n",
    "                res = _[db_select](query)\n",
    "            print(repr(res))\n",
    "        except SQLException as e:\n",
    "            print(e)\n",
    "        print()"
   ]
  },
  {
   "cell_type": "markdown",
   "metadata": {},
   "source": [
    "That is, we were able to reach the dangerous method `my_eval()`.\n",
    "In effect, what we have done is to lift parts of predicates to the grammar. The new grammar can generate inputs that reach deeper into the program than before. Note that we have only handled the equality predicate. One can also lift the '<' and '>' comparison operators to the grammar if required.\n",
    "\n",
    "Compare the output of our fuzzer to the original `GrammarFuzzer` below."
   ]
  },
  {
   "cell_type": "code",
   "execution_count": null,
   "metadata": {},
   "outputs": [],
   "source": [
    "gf = GrammarFuzzer(INVENTORY_GRAMMAR)\n",
    "for i in range(10):\n",
    "    query = gf.fuzz()\n",
    "    print(query)\n",
    "    with ExpectError(print_traceback=False):\n",
    "        try:\n",
    "            res = db_select(query)\n",
    "            print(repr(res))\n",
    "        except SQLException as e:\n",
    "            print(e)\n",
    "        print()"
   ]
  },
  {
   "cell_type": "markdown",
   "metadata": {},
   "source": [
    "As can be seen, the original grammar fuzzer is unable to proceed beyond the table verification."
   ]
  },
  {
   "cell_type": "markdown",
   "metadata": {},
   "source": [
    "#### Pruning and Updating\n",
    "\n",
    "We implement these methods in `ConcolicGrammarFuzzer`. The method `update_grammar()` allows `ConcolicGrammarFuzzer` to collect feedback from concolic fuzzing, and update the grammar used for fuzzing accordingly."
   ]
  },
  {
   "cell_type": "code",
   "execution_count": null,
   "metadata": {},
   "outputs": [],
   "source": [
    "class ConcolicGrammarFuzzer(ConcolicGrammarFuzzer):\n",
    "    def prune_tokens(self, tokens):\n",
    "        self.prune_tokens = tokens\n",
    "\n",
    "    def update_grammar(self, trace):\n",
    "        self.comparisons = {}\n",
    "        for p in trace.path:\n",
    "            traverse_z3(p, self.comparisons)\n",
    "        alternatives = find_alternatives(self.span_range, self.comparisons)\n",
    "        if self.log:\n",
    "            print('Alternatives:', alternatives, 'Span:', self.span_range)\n",
    "        new_grammar = dict(self.grammar)\n",
    "        for k in alternatives:\n",
    "            new_grammar[k] = list(set(new_grammar[k] + list(alternatives[k])))\n",
    "        self.grammar = new_grammar"
   ]
  },
  {
   "cell_type": "markdown",
   "metadata": {},
   "source": [
    "The `fuzz()` method simply generates the derivation tree, computes the span range, and returns the string generated from the derivation tree."
   ]
  },
  {
   "cell_type": "code",
   "execution_count": null,
   "metadata": {},
   "outputs": [],
   "source": [
    "class ConcolicGrammarFuzzer(ConcolicGrammarFuzzer):\n",
    "    def fuzz(self):\n",
    "        qtree = self.fuzz_tree()\n",
    "        self.pruned_tree = self.prune_tree(qtree, self.prune_tokens)\n",
    "        query = self.tree_to_string(qtree)\n",
    "        self.span_range, _n = span(self.pruned_tree, self.grammar)\n",
    "        return query"
   ]
  },
  {
   "cell_type": "markdown",
   "metadata": {},
   "source": [
    "To ensure that our approach works, let us update our tables slightly."
   ]
  },
  {
   "cell_type": "code",
   "execution_count": null,
   "metadata": {},
   "outputs": [],
   "source": [
    "inventory = db.db.pop('inventory', None)"
   ]
  },
  {
   "cell_type": "code",
   "execution_count": null,
   "metadata": {},
   "outputs": [],
   "source": [
    "db.db['vehicles'] = inventory\n",
    "db.db['months'] = ({\n",
    "    'month': int,\n",
    "    'name': str\n",
    "}, [{\n",
    "    'month': i + 1,\n",
    "    'name': m\n",
    "} for i, m in enumerate([\n",
    "    'jan', 'feb', 'mar', 'apr', 'may', 'jun', 'jul', 'aug', 'sep', 'oct',\n",
    "    'nov', 'dec'\n",
    "])])\n",
    "db.db"
   ]
  },
  {
   "cell_type": "markdown",
   "metadata": {},
   "source": [
    "### End of Excursion"
   ]
  },
  {
   "cell_type": "markdown",
   "metadata": {},
   "source": [
    "The `ConcolicGrammarFuzzer` is used as follows."
   ]
  },
  {
   "cell_type": "code",
   "execution_count": null,
   "metadata": {},
   "outputs": [],
   "source": [
    "cgf = ConcolicGrammarFuzzer(INVENTORY_GRAMMAR)\n",
    "cgf.prune_tokens(prune_tokens)\n",
    "for i in range(10):\n",
    "    query = cgf.fuzz()\n",
    "    print(query)\n",
    "    with ConcolicTracer() as _:\n",
    "        with ExpectError(print_traceback=False):\n",
    "            try:\n",
    "                res = _[db_select](query)\n",
    "                print(repr(res))\n",
    "            except SQLException as e:\n",
    "                print(e)\n",
    "        cgf.update_grammar(_)\n",
    "        print()"
   ]
  },
  {
   "cell_type": "markdown",
   "metadata": {},
   "source": [
    "As can be seen, the fuzzer starts with no knowledge of the tables `vehicles`, `months` and `years`, but identifies it from the concolic execution, and lifts it to the grammar. This allows us to improve the effectiveness of fuzzing."
   ]
  },
  {
   "cell_type": "markdown",
   "metadata": {},
   "source": [
    "## Limitations\n",
    "\n",
    "As with dynamic taint analysis, implicit control flow can obscure the predicates encountered during concolic execution. However, this limitation could be overcome to some extent by wrapping any constants in the source with their respective proxy objects. Similarly, calls to internal C functions can cause the symbolic information to be discarded, and only partial information may be obtained."
   ]
  },
  {
   "cell_type": "markdown",
   "metadata": {},
   "source": [
    "## Synopsis"
   ]
  },
  {
   "cell_type": "markdown",
   "metadata": {},
   "source": [
    "This chapter defines two main classes: `SimpleConcolicFuzzer` and `ConcolicGrammarFuzzer`. The `SimpleConcolicFuzzer` first uses a sample input to collect predicates encountered. The fuzzer then negates random predicates to generate new input constraints. These, when solved, produce inputs that explore paths that are close to the original path."
   ]
  },
  {
   "cell_type": "markdown",
   "metadata": {},
   "source": [
    "### ConcolicTracer"
   ]
  },
  {
   "cell_type": "markdown",
   "metadata": {},
   "source": [
    "At the heart of both fuzzers lies the concept of a _concolic tracer_, capturing symbolic variables and path conditions as a program gets executed.\n",
    "\n",
    "`ConcolicTracer` is used in a `with` block; the syntax `tracer[function]` executes `function` within the `tracer` while capturing conditions. Here is an example for the `cgi_decode()` function:"
   ]
  },
  {
   "cell_type": "code",
   "execution_count": null,
   "metadata": {},
   "outputs": [],
   "source": [
    "with ConcolicTracer() as _:\n",
    "    _[cgi_decode]('a%20d')"
   ]
  },
  {
   "cell_type": "markdown",
   "metadata": {},
   "source": [
    "Once executed, we can retrieve the symbolic variables in the `decls` attribute. This is a mapping of symbolic variables to types."
   ]
  },
  {
   "cell_type": "code",
   "execution_count": null,
   "metadata": {},
   "outputs": [],
   "source": [
    "_.decls"
   ]
  },
  {
   "cell_type": "markdown",
   "metadata": {},
   "source": [
    "The extracted path conditions can be found in the `path` attribute:"
   ]
  },
  {
   "cell_type": "code",
   "execution_count": null,
   "metadata": {},
   "outputs": [],
   "source": [
    "_.path"
   ]
  },
  {
   "cell_type": "markdown",
   "metadata": {},
   "source": [
    "The `context` attribute holds a pair of `decls` and `path` attributes; this is useful for passing it into the `ConcolicTracer` constructor."
   ]
  },
  {
   "cell_type": "code",
   "execution_count": null,
   "metadata": {},
   "outputs": [],
   "source": [
    "assert _.context == (_.decls, _.path)"
   ]
  },
  {
   "cell_type": "markdown",
   "metadata": {},
   "source": [
    "We can solve these constraints to obtain a value for the function parameters that follow the same path as the original (traced) invocation:"
   ]
  },
  {
   "cell_type": "code",
   "execution_count": null,
   "metadata": {},
   "outputs": [],
   "source": [
    "_.zeval()"
   ]
  },
  {
   "cell_type": "markdown",
   "metadata": {},
   "source": [
    "The `zeval()` function also allows to pass _alternate_ or _negated_ constraints. See the chapter for examples."
   ]
  },
  {
   "cell_type": "code",
   "execution_count": null,
   "metadata": {},
   "outputs": [],
   "source": [
    "# ignore\n",
    "from ClassDiagram import display_class_hierarchy\n",
    "display_class_hierarchy(ConcolicTracer)"
   ]
  },
  {
   "cell_type": "markdown",
   "metadata": {},
   "source": [
    "### SimpleConcolicFuzzer"
   ]
  },
  {
   "cell_type": "markdown",
   "metadata": {},
   "source": [
    "The constraints obtained from `ConcolicTracer` are added to the concolic fuzzer as follows:"
   ]
  },
  {
   "cell_type": "code",
   "execution_count": null,
   "metadata": {},
   "outputs": [],
   "source": [
    "scf = SimpleConcolicFuzzer()\n",
    "scf.add_trace(_, 'a%20d')"
   ]
  },
  {
   "cell_type": "markdown",
   "metadata": {},
   "source": [
    "The concolic fuzzer then uses the constraints added to guide its fuzzing as follows:"
   ]
  },
  {
   "cell_type": "code",
   "execution_count": null,
   "metadata": {},
   "outputs": [],
   "source": [
    "scf = SimpleConcolicFuzzer()\n",
    "for i in range(20):\n",
    "    v = scf.fuzz()\n",
    "    if v is None:\n",
    "        break\n",
    "    print(repr(v))\n",
    "    with ExpectError(print_traceback=False):\n",
    "        with ConcolicTracer() as _:\n",
    "            _[cgi_decode](v)\n",
    "    scf.add_trace(_, v)"
   ]
  },
  {
   "cell_type": "markdown",
   "metadata": {},
   "source": [
    "We see how the additional inputs generated explore additional paths."
   ]
  },
  {
   "cell_type": "code",
   "execution_count": null,
   "metadata": {},
   "outputs": [],
   "source": [
    "# ignore\n",
    "display_class_hierarchy(SimpleConcolicFuzzer)"
   ]
  },
  {
   "cell_type": "markdown",
   "metadata": {},
   "source": [
    "### ConcolicGrammarFuzzer\n",
    "\n",
    "The `SimpleConcolicFuzzer` simply explores all paths near the original path traversed by the sample input. It uses a simple mechanism to explore the paths that are near the paths that it knows about, and other than code paths, knows nothing about the input.\n",
    "\n",
    "The `ConcolicGrammarFuzzer` on the other hand, knows about the input grammar, and can collect feedback from the subject under fuzzing. It can lift some of the constraints encountered to the grammar, enabling deeper fuzzing. It is used as follows:"
   ]
  },
  {
   "cell_type": "code",
   "execution_count": null,
   "metadata": {},
   "outputs": [],
   "source": [
    "from InformationFlow import INVENTORY_GRAMMAR, SQLException"
   ]
  },
  {
   "cell_type": "code",
   "execution_count": null,
   "metadata": {},
   "outputs": [],
   "source": [
    "cgf = ConcolicGrammarFuzzer(INVENTORY_GRAMMAR)\n",
    "cgf.prune_tokens(prune_tokens)\n",
    "for i in range(10):\n",
    "    query = cgf.fuzz()\n",
    "    print(query)\n",
    "    with ConcolicTracer() as _:\n",
    "        with ExpectError(print_traceback=False):\n",
    "            try:\n",
    "                res = _[db_select](query)\n",
    "                print(repr(res))\n",
    "            except SQLException as e:\n",
    "                print(e)\n",
    "        cgf.update_grammar(_)\n",
    "        print()"
   ]
  },
  {
   "cell_type": "code",
   "execution_count": null,
   "metadata": {},
   "outputs": [],
   "source": [
    "# ignore\n",
    "display_class_hierarchy(ConcolicGrammarFuzzer)"
   ]
  },
  {
   "cell_type": "markdown",
   "metadata": {
    "button": false,
    "new_sheet": true,
    "run_control": {
     "read_only": false
    }
   },
   "source": [
    "## Lessons Learned\n",
    "\n",
    "* Concolic execution can often provide more information than taint analysis with respect to the program behavior. However, this comes at a much larger runtime cost. Hence, unlike taint analysis, real-time analysis is often not possible.\n",
    "\n",
    "* Similar to taint analysis, concolic execution also suffers from limitations such as indirect control flow and internal function calls.\n",
    "\n",
    "* Predicates from concolic execution can be used in conjunction with fuzzing to provide an even more robust indication of incorrect behavior than taints, and can be used to create grammars that are better at producing valid inputs."
   ]
  },
  {
   "cell_type": "markdown",
   "metadata": {
    "button": false,
    "new_sheet": false,
    "run_control": {
     "read_only": false
    }
   },
   "source": [
    "## Next Steps\n",
    "\n",
    "A costlier but stronger alternative to concolic fuzzing is [symbolic fuzzing](SymbolicFuzzer.ipynb). Similarly, [search based fuzzing](SearchBasedFuzzer.ipynb) can often provide a cheaper exploration strategy than relying on SMT solvers to provide inputs slightly different from the current path."
   ]
  },
  {
   "cell_type": "markdown",
   "metadata": {},
   "source": [
    "## Background\n",
    "\n",
    "The technique of concolic execution was originally used to inform and expand the scope of _symbolic execution_ \\cite{king1976symbolic}, a static analysis technique for program analysis. Laron et al. cite{Larson2003} was the first to use the concolic execution technique.\n",
    "\n",
    "The idea of using proxy objects for collecting constraints was pioneered by Cadar et al. \\cite{cadar2005execution}. The concolic execution technique for Python programs used in this chapter was pioneered by PeerCheck \\cite{PeerCheck}, and Python Error Finder \\cite{Barsotti2018}."
   ]
  },
  {
   "cell_type": "markdown",
   "metadata": {
    "button": false,
    "new_sheet": true,
    "run_control": {
     "read_only": false
    }
   },
   "source": [
    "## Exercises"
   ]
  },
  {
   "cell_type": "markdown",
   "metadata": {},
   "source": [
    "### Exercise 1: Implment a Concolic Float Proxy Class\n"
   ]
  },
  {
   "cell_type": "markdown",
   "metadata": {},
   "source": [
    "While implementing the `zint` binary operators, we asserted that the results were `int`. However, that need not be the case. For example, division can result in `float`. Hence, we need proxy objects for `float`. Can you implement a similar proxy object for `float` and fix the `zint` binary operator definition?"
   ]
  },
  {
   "cell_type": "markdown",
   "metadata": {},
   "source": [
    "__Solution.__ The solution is as follows."
   ]
  },
  {
   "cell_type": "markdown",
   "metadata": {},
   "source": [
    "As in the case of `zint`, we first open up `zfloat` for extension."
   ]
  },
  {
   "cell_type": "code",
   "execution_count": null,
   "metadata": {},
   "outputs": [],
   "source": [
    "class zfloat(float):\n",
    "    def __new__(cls, context, zn, v, *args, **kw):\n",
    "        return float.__new__(cls, v, *args, **kw)"
   ]
  },
  {
   "cell_type": "markdown",
   "metadata": {},
   "source": [
    "We then implement the initialization methods."
   ]
  },
  {
   "cell_type": "code",
   "execution_count": null,
   "metadata": {},
   "outputs": [],
   "source": [
    "class zfloat(zfloat):\n",
    "    @classmethod\n",
    "    def create(cls, context, zn, v=None):\n",
    "        return zproxy_create(cls, 'Real', z3.Real, context, zn, v)\n",
    "\n",
    "    def __init__(self, context, z, v=None):\n",
    "        self.z, self.v = z, v\n",
    "        self.context = context"
   ]
  },
  {
   "cell_type": "markdown",
   "metadata": {},
   "source": [
    "The helper for when one of the arguments in a binary operation is not `float`."
   ]
  },
  {
   "cell_type": "code",
   "execution_count": null,
   "metadata": {},
   "outputs": [],
   "source": [
    "class zfloat(zfloat):\n",
    "    def _zv(self, o):\n",
    "        return (o.z, o.v) if isinstance(o, zfloat) else (z3.RealVal(o), o)"
   ]
  },
  {
   "cell_type": "markdown",
   "metadata": {},
   "source": [
    "Coerce `float` into bool value for use in conditionals."
   ]
  },
  {
   "cell_type": "code",
   "execution_count": null,
   "metadata": {},
   "outputs": [],
   "source": [
    "class zfloat(zfloat):\n",
    "    def __bool__(self):\n",
    "        # force registering boolean condition\n",
    "        if self != 0.0:\n",
    "            return True\n",
    "        return False"
   ]
  },
  {
   "cell_type": "markdown",
   "metadata": {},
   "source": [
    "Define the common proxy method for comparison methods"
   ]
  },
  {
   "cell_type": "code",
   "execution_count": null,
   "metadata": {},
   "outputs": [],
   "source": [
    "def make_float_bool_wrapper(fname, fun, zfun):\n",
    "    def proxy(self, other):\n",
    "        z, v = self._zv(other)\n",
    "        z_ = zfun(self.z, z)\n",
    "        v_ = fun(self.v, v)\n",
    "        return zbool(self.context, z_, v_)\n",
    "\n",
    "    return proxy"
   ]
  },
  {
   "cell_type": "markdown",
   "metadata": {},
   "source": [
    "We apply the comparison methods on the defined `zfloat` class."
   ]
  },
  {
   "cell_type": "code",
   "execution_count": null,
   "metadata": {},
   "outputs": [],
   "source": [
    "FLOAT_BOOL_OPS = [\n",
    "    '__eq__',\n",
    "    # '__req__',\n",
    "    '__ne__',\n",
    "    # '__rne__',\n",
    "    '__gt__',\n",
    "    '__lt__',\n",
    "    '__le__',\n",
    "    '__ge__',\n",
    "]"
   ]
  },
  {
   "cell_type": "code",
   "execution_count": null,
   "metadata": {},
   "outputs": [],
   "source": [
    "for fname in FLOAT_BOOL_OPS:\n",
    "    fun = getattr(float, fname)\n",
    "    zfun = getattr(z3.ArithRef, fname)\n",
    "    setattr(zfloat, fname, make_float_bool_wrapper(fname, fun, zfun))"
   ]
  },
  {
   "cell_type": "markdown",
   "metadata": {},
   "source": [
    "Similarly, we define the common proxy method for binary operators."
   ]
  },
  {
   "cell_type": "code",
   "execution_count": null,
   "metadata": {},
   "outputs": [],
   "source": [
    "def make_float_binary_wrapper(fname, fun, zfun):\n",
    "    def proxy(self, other):\n",
    "        z, v = self._zv(other)\n",
    "        z_ = zfun(self.z, z)\n",
    "        v_ = fun(self.v, v)\n",
    "        return zfloat(self.context, z_, v_)\n",
    "\n",
    "    return proxy"
   ]
  },
  {
   "cell_type": "markdown",
   "metadata": {},
   "source": [
    "And apply them on `zfloat`"
   ]
  },
  {
   "cell_type": "code",
   "execution_count": null,
   "metadata": {},
   "outputs": [],
   "source": [
    "FLOAT_BINARY_OPS = [\n",
    "    '__add__',\n",
    "    '__sub__',\n",
    "    '__mul__',\n",
    "    '__truediv__',\n",
    "    # '__div__',\n",
    "    '__mod__',\n",
    "    # '__divmod__',\n",
    "    '__pow__',\n",
    "    # '__lshift__',\n",
    "    # '__rshift__',\n",
    "    # '__and__',\n",
    "    # '__xor__',\n",
    "    # '__or__',\n",
    "    '__radd__',\n",
    "    '__rsub__',\n",
    "    '__rmul__',\n",
    "    '__rtruediv__',\n",
    "    # '__rdiv__',\n",
    "    '__rmod__',\n",
    "    # '__rdivmod__',\n",
    "    '__rpow__',\n",
    "    # '__rlshift__',\n",
    "    # '__rrshift__',\n",
    "    # '__rand__',\n",
    "    # '__rxor__',\n",
    "    # '__ror__',\n",
    "]"
   ]
  },
  {
   "cell_type": "code",
   "execution_count": null,
   "metadata": {},
   "outputs": [],
   "source": [
    "for fname in FLOAT_BINARY_OPS:\n",
    "    fun = getattr(float, fname)\n",
    "    zfun = getattr(z3.ArithRef, fname)\n",
    "    setattr(zfloat, fname, make_float_binary_wrapper(fname, fun, zfun))"
   ]
  },
  {
   "cell_type": "markdown",
   "metadata": {},
   "source": [
    "These are used as follows."
   ]
  },
  {
   "cell_type": "code",
   "execution_count": null,
   "metadata": {},
   "outputs": [],
   "source": [
    "with ConcolicTracer() as _:\n",
    "    za = zfloat.create(_.context, 'float_a', 1.0)\n",
    "    zb = zfloat.create(_.context, 'float_b', 0.0)\n",
    "    if za * zb:\n",
    "        print(1)"
   ]
  },
  {
   "cell_type": "code",
   "execution_count": null,
   "metadata": {},
   "outputs": [],
   "source": [
    "_.context"
   ]
  },
  {
   "cell_type": "markdown",
   "metadata": {},
   "source": [
    "Finally, we fix the `zint` binary wrapper to correctly create `zfloat` when needed."
   ]
  },
  {
   "cell_type": "code",
   "execution_count": null,
   "metadata": {},
   "outputs": [],
   "source": [
    "def make_int_binary_wrapper(fname, fun, zfun):  # type: ignore\n",
    "    def proxy(self, other):\n",
    "        z, v = self._zv(other)\n",
    "        z_ = zfun(self.z, z)\n",
    "        v_ = fun(self.v, v)\n",
    "        if isinstance(v_, float):\n",
    "            return zfloat(self.context, z_, v_)\n",
    "        elif isinstance(v_, int):\n",
    "            return zint(self.context, z_, v_)\n",
    "        else:\n",
    "            assert False\n",
    "\n",
    "    return proxy"
   ]
  },
  {
   "cell_type": "code",
   "execution_count": null,
   "metadata": {},
   "outputs": [],
   "source": [
    "for fname in INT_BINARY_OPS:\n",
    "    fun = getattr(int, fname)\n",
    "    zfun = getattr(z3.ArithRef, fname)\n",
    "    setattr(zint, fname, make_int_binary_wrapper(fname, fun, zfun))"
   ]
  },
  {
   "cell_type": "markdown",
   "metadata": {},
   "source": [
    "Checking whether it worked as expected."
   ]
  },
  {
   "cell_type": "code",
   "execution_count": null,
   "metadata": {},
   "outputs": [],
   "source": [
    "with ConcolicTracer() as _:\n",
    "    v = _[binomial](4, 2)"
   ]
  },
  {
   "cell_type": "code",
   "execution_count": null,
   "metadata": {},
   "outputs": [],
   "source": [
    "_.zeval()"
   ]
  },
  {
   "cell_type": "markdown",
   "metadata": {},
   "source": [
    "### Exercise 2: Bit Manipulation"
   ]
  },
  {
   "cell_type": "markdown",
   "metadata": {},
   "source": [
    "Similar to floats, implementing the bit manipulation functions such as `xor` involves converting `int` to its bit vector equivalents, performing operations on them, and converting it back to the original type. Can you implement the bit manipulation operations for `zint`?"
   ]
  },
  {
   "cell_type": "markdown",
   "metadata": {},
   "source": [
    "__Solution.__ The solution is as follows."
   ]
  },
  {
   "cell_type": "code",
   "execution_count": null,
   "metadata": {},
   "outputs": [],
   "source": [
    "if z3.get_version() > (4, 8, 7, 0):\n",
    "    print(\"\"\"Note: The following example may not work with your Z3 version;\n",
    "    see https://github.com/Z3Prover/z3/issues/5763 for details.\n",
    "    Consider `pip install z3-solver==4.8.7.0` as a workaround.\"\"\")"
   ]
  },
  {
   "cell_type": "markdown",
   "metadata": {},
   "source": [
    "We first define the proxy method as before."
   ]
  },
  {
   "cell_type": "code",
   "execution_count": null,
   "metadata": {},
   "outputs": [],
   "source": [
    "def make_int_bit_wrapper(fname, fun, zfun):\n",
    "    def proxy(self, other):\n",
    "        z, v = self._zv(other)\n",
    "        z_ = z3.BV2Int(\n",
    "            zfun(\n",
    "                z3.Int2BV(\n",
    "                    self.z, num_bits=64), z3.Int2BV(\n",
    "                    z, num_bits=64)))\n",
    "        v_ = fun(self.v, v)\n",
    "        return zint(self.context, z_, v_)\n",
    "\n",
    "    return proxy"
   ]
  },
  {
   "cell_type": "markdown",
   "metadata": {},
   "source": [
    "It is then applied to the `zint` class."
   ]
  },
  {
   "cell_type": "code",
   "execution_count": null,
   "metadata": {},
   "outputs": [],
   "source": [
    "BIT_OPS = [\n",
    "    '__lshift__',\n",
    "    '__rshift__',\n",
    "    '__and__',\n",
    "    '__xor__',\n",
    "    '__or__',\n",
    "    '__rlshift__',\n",
    "    '__rrshift__',\n",
    "    '__rand__',\n",
    "    '__rxor__',\n",
    "    '__ror__',\n",
    "]"
   ]
  },
  {
   "cell_type": "code",
   "execution_count": null,
   "metadata": {},
   "outputs": [],
   "source": [
    "def init_concolic_4():\n",
    "    for fname in BIT_OPS:\n",
    "        fun = getattr(int, fname)\n",
    "        zfun = getattr(z3.BitVecRef, fname)\n",
    "        setattr(zint, fname, make_int_bit_wrapper(fname, fun, zfun))"
   ]
  },
  {
   "cell_type": "code",
   "execution_count": null,
   "metadata": {},
   "outputs": [],
   "source": [
    "INITIALIZER_LIST.append(init_concolic_4)"
   ]
  },
  {
   "cell_type": "code",
   "execution_count": null,
   "metadata": {},
   "outputs": [],
   "source": [
    "init_concolic_4()"
   ]
  },
  {
   "cell_type": "markdown",
   "metadata": {},
   "source": [
    "Invert is the only unary bit manipulation method."
   ]
  },
  {
   "cell_type": "code",
   "execution_count": null,
   "metadata": {},
   "outputs": [],
   "source": [
    "class zint(zint):\n",
    "    def __invert__(self):\n",
    "        return zint(self.context, z3.BV2Int(\n",
    "            ~z3.Int2BV(self.z, num_bits=64)), ~self.v)"
   ]
  },
  {
   "cell_type": "markdown",
   "metadata": {},
   "source": [
    "The `my_fn()` computes `xor` and returns `True` if the `xor` results in a non zero value."
   ]
  },
  {
   "cell_type": "code",
   "execution_count": null,
   "metadata": {},
   "outputs": [],
   "source": [
    "def my_fn(a, b):\n",
    "    o_ = (a | b)\n",
    "    a_ = (a & b)\n",
    "    if o_ & ~a_:\n",
    "        return True\n",
    "    else:\n",
    "        return False"
   ]
  },
  {
   "cell_type": "markdown",
   "metadata": {},
   "source": [
    "Using that under `ConcolicTracer`"
   ]
  },
  {
   "cell_type": "code",
   "execution_count": null,
   "metadata": {},
   "outputs": [],
   "source": [
    "with ConcolicTracer() as _:\n",
    "    print(_[my_fn](2, 1))"
   ]
  },
  {
   "cell_type": "markdown",
   "metadata": {},
   "source": [
    "We log the computed SMT expression to verify that everything went well."
   ]
  },
  {
   "cell_type": "code",
   "execution_count": null,
   "metadata": {},
   "outputs": [],
   "source": [
    "_.zeval(log=True)"
   ]
  },
  {
   "cell_type": "markdown",
   "metadata": {},
   "source": [
    "We can confirm from the formulas generated that the bit manipulation functions worked correctly. "
   ]
  },
  {
   "cell_type": "markdown",
   "metadata": {},
   "source": [
    "### Exercise 3: String Translation Functions"
   ]
  },
  {
   "cell_type": "markdown",
   "metadata": {},
   "source": [
    "We have seen how to define `upper()` and `lower()`. Can you define the `capitalize()`, `title()`, and `swapcase()` methods?"
   ]
  },
  {
   "cell_type": "markdown",
   "metadata": {},
   "source": [
    "__Solution.__ Solution not yet available."
   ]
  }
 ],
 "metadata": {
  "ipub": {
   "bibliography": "fuzzingbook.bib",
   "toc": true
  },
  "kernelspec": {
   "display_name": "Python 3 (ipykernel)",
   "language": "python",
   "name": "python3"
  },
  "language_info": {
   "codemirror_mode": {
    "name": "ipython",
    "version": 3
   },
   "file_extension": ".py",
   "mimetype": "text/x-python",
   "name": "python",
   "nbconvert_exporter": "python",
   "pygments_lexer": "ipython3",
   "version": "3.9.7"
  },
  "toc": {
   "base_numbering": 1,
   "nav_menu": {},
   "number_sections": true,
   "sideBar": true,
   "skip_h1_title": true,
   "title_cell": "",
   "title_sidebar": "Contents",
   "toc_cell": false,
   "toc_position": {},
   "toc_section_display": true,
   "toc_window_display": true
  },
  "toc-autonumbering": false,
  "varInspector": {
   "cols": {
    "lenName": 16,
    "lenType": 16,
    "lenVar": 40
   },
   "kernels_config": {
    "python": {
     "delete_cmd_postfix": "",
     "delete_cmd_prefix": "del ",
     "library": "var_list.py",
     "varRefreshCmd": "print(var_dic_list())"
    },
    "r": {
     "delete_cmd_postfix": ") ",
     "delete_cmd_prefix": "rm(",
     "library": "var_list.r",
     "varRefreshCmd": "cat(var_dic_list()) "
    }
   },
   "types_to_exclude": [
    "module",
    "function",
    "builtin_function_or_method",
    "instance",
    "_Feature"
   ],
   "window_display": false
  }
 },
 "nbformat": 4,
 "nbformat_minor": 4
}<|MERGE_RESOLUTION|>--- conflicted
+++ resolved
@@ -2484,16 +2484,12 @@
     "        return 'No Solutions', {}\n",
     "\n",
     "    assert kind == 'sat', kind\n",
-<<<<<<< HEAD
     "    assert o[1][0] == 'model'\n",
     "\n",
-    "    return 'sat', {i[1]: (i[-1], i[-2]) for i in o[1][1:]}"
-=======
     "    if o[1][0] == 'model': # up to 4.8.8.0\n",
     "        return 'sat', {i[1]: (i[-1], i[-2]) for i in o[1][1:]}\n",
     "    else:\n",
     "        return 'sat', {i[1]: (i[-1], i[-2]) for i in o[1][0:]}"
->>>>>>> b195516d
    ]
   },
   {
